"""Main application file for MARA."""

import logging
import streamlit as st
import google.generativeai as genai
import os
<<<<<<< HEAD
import time
import random
from typing import Any, Optional, Tuple, List
from google.generativeai.types import GenerationConfig
=======
from typing import Dict
>>>>>>> e4a82941

from config import (
    config,
    GEMINI_MODEL,
    PROMPT_DESIGN_CONFIG
)
from utils import validate_topic, sanitize_topic
from agents import (
    PreAnalysisAgent,
    PromptDesigner,
    FrameworkEngineer,
    ResearchAnalyst,
    SynthesisExpert,
    ResearchResult
)

# Configure logging
logging.basicConfig(level=logging.INFO)
logger = logging.getLogger(__name__)

# Page configuration
st.set_page_config(
    page_title="M.A.R.A. - Multi-Agent Reasoning Assistant",
    page_icon="🤖",
    layout="wide",
    initial_sidebar_state="collapsed",
    menu_items={
        'Get Help': None,
        'Report a bug': None,
        'About': None
    }
)

# Set theme
st.markdown("""
    <style>
        /* Modern light theme colors with enhanced contrast and readability */
        :root {
            --primary-color: #0066cc;
            --background-color: #ffffff;
            --secondary-background: #f8f9fa;
            --container-background: #ffffff;
            --text-color: #2c3338;
            --border-color: #e9ecef;
            --hover-color: #f1f3f5;
            --shadow-color: rgba(0, 0, 0, 0.05);
            --section-border: #edf2f7;
            --section-header-bg: #f8f9fa;
            --subsection-header-bg: #fcfcfd;
            --button-text: #ffffff;
        }

        /* Enhanced typography */
        body {
            font-family: -apple-system, BlinkMacSystemFont, "Segoe UI", Roboto, Oxygen-Sans, Ubuntu, Cantarell, "Helvetica Neue", sans-serif !important;
            line-height: 1.6 !important;
            color: var(--text-color) !important;
        }

        /* Section headers with enhanced contrast */
        h1 {
            font-size: 2.2rem !important;
            font-weight: 700 !important;
            margin: 1.5rem 0 1rem !important;
            color: var(--text-color) !important;
            letter-spacing: -0.02em !important;
        }

        h2 {
            font-size: 1.7rem !important;
            font-weight: 600 !important;
            margin: 1.2rem 0 0.8rem !important;
            color: #3a3f44 !important;
            letter-spacing: -0.01em !important;
            padding: 0.5rem 0 !important;
            border-bottom: 2px solid var(--section-border) !important;
        }

        /* Enhanced button styling */
        .stButton > button {
            height: 3rem !important;
            min-width: 120px !important;
            padding: 0.5rem 2rem !important;
            font-size: 1.1rem !important;
            font-weight: 500 !important;
            letter-spacing: 0.02em !important;
            border-radius: 8px !important;
            border: none !important;
            background-color: var(--primary-color) !important;
            color: var(--button-text) !important;
            box-shadow: 0 2px 4px var(--shadow-color) !important;
            transition: all 0.2s ease !important;
            display: inline-flex !important;
            align-items: center !important;
            justify-content: center !important;
            gap: 0.5rem !important;
            width: 100% !important;
            position: relative !important;
            line-height: 1 !important;
        }

        /* Button icon/emoji styling */
        .stButton > button svg,
        .stButton > button img,
        .stButton > button span {
            display: inline-flex !important;
            align-items: center !important;
            justify-content: center !important;
            vertical-align: middle !important;
            line-height: 1 !important;
        }

        /* Ensure emojis are centered */
        .stButton > button::before {
            margin-right: 0.5rem !important;
            display: inline-flex !important;
            align-items: center !important;
            justify-content: center !important;
            vertical-align: middle !important;
            line-height: 1 !important;
        }

        .stButton > button:hover {
            background-color: #0052a3 !important;
            box-shadow: 0 4px 6px rgba(0, 0, 0, 0.1) !important;
            transform: translateY(-1px) !important;
        }

        .stButton > button:active {
            transform: translateY(0) !important;
            box-shadow: 0 2px 4px var(--shadow-color) !important;
        }

        .stButton > button:disabled {
            background-color: var(--border-color) !important;
            color: #6c757d !important;
            cursor: not-allowed !important;
            box-shadow: none !important;
            transform: none !important;
        }

        /* Primary button specific styling */
        [data-testid="baseButton-primary"] {
            background-color: var(--primary-color) !important;
            display: inline-flex !important;
            align-items: center !important;
            justify-content: center !important;
            gap: 0.5rem !important;
        }

        /* Secondary button specific styling */
        [data-testid="baseButton-secondary"] {
            background-color: var(--secondary-background) !important;
            display: inline-flex !important;
            align-items: center !important;
            justify-content: center !important;
            gap: 0.5rem !important;
        }

        /* Section styling */
        .section-container {
            background-color: var(--container-background) !important;
            border: 1px solid var(--section-border) !important;
            border-radius: 8px !important;
            padding: 1.5rem !important;
            margin: 1rem 0 !important;
            box-shadow: 0 2px 4px var(--shadow-color) !important;
        }

        .section-header {
            font-size: 1.7rem !important;
            font-weight: 600 !important;
            color: #3a3f44 !important;
            padding: 1rem !important;
            margin: -1.5rem -1.5rem 1rem -1.5rem !important;
            border-bottom: 2px solid var(--section-border) !important;
            background-color: var(--section-header-bg) !important;
            border-radius: 8px 8px 0 0 !important;
        }

        /* Expander styling */
        .streamlit-expanderHeader {
            background-color: var(--section-header-bg) !important;
            border: 1px solid var(--section-border) !important;
            border-radius: 8px !important;
            box-shadow: 0 2px 4px var(--shadow-color) !important;
            margin-bottom: 1rem !important;
            transition: all 0.2s ease !important;
            padding: 1rem !important;
        }
        
        .streamlit-expanderContent {
            background-color: var(--container-background) !important;
            border: 1px solid var(--section-border) !important;
            border-top: none !important;
            border-radius: 0 0 8px 8px !important;
            padding: 2rem !important;
            margin-top: -1px !important;
        }

        /* Enhanced text content */
        p {
            font-size: 1.1rem !important;
            line-height: 1.7 !important;
            margin-bottom: 1rem !important;
            color: var(--text-color) !important;
        }

        /* List styling */
        ul, ol {
            padding-left: 1.5rem !important;
            margin-bottom: 1rem !important;
        }

        li {
            margin-bottom: 0.5rem !important;
            line-height: 1.6 !important;
        }

        /* Section dividers */
        hr {
            margin: 2rem 0 !important;
            border: 0 !important;
            height: 1px !important;
            background-color: var(--section-border) !important;
        }

        /* Block quote styling */
        blockquote {
            border-left: 4px solid var(--primary-color) !important;
            margin: 1rem 0 !important;
            padding: 0.5rem 0 0.5rem 1rem !important;
            background-color: var(--secondary-background) !important;
            border-radius: 0 4px 4px 0 !important;
        }
    </style>
""", unsafe_allow_html=True)

# Logo/Header
st.image("assets/mara-logo.png", use_container_width=True)

def initialize_state():
    """Initialize application state with default values."""
    return {
        'topic': None,
        'iterations': None,
        'insights': None,
        'focus_areas': None,
        'selected_areas': [],
        'prompt': None,
        'framework': None,
        'analysis_results': [],
        'summary': None,
        'show_insights': False,
        'show_focus': False,
        'show_framework': False,
        'show_analysis': False,
        'show_summary': False,
<<<<<<< HEAD
=======
        'error': None,
>>>>>>> e4a82941
        'focus_selection_complete': False
    }

# Initialize state
if 'app_state' not in st.session_state:
    st.session_state.app_state = initialize_state()

# Initialize Gemini
@st.cache_resource
def initialize_gemini() -> Optional[Any]:
    """Initialize and test the Gemini model."""
    try:
<<<<<<< HEAD
        # Get API key from Streamlit secrets
        api_key = st.secrets["GOOGLE_API_KEY"]
        if not api_key:
            logger.error("No API key found in secrets")
            st.error("Missing API key. Please configure GOOGLE_API_KEY in Streamlit secrets.")
            return None
            
        logger.info("Testing Gemini model initialization...")
        
        # Configure the model
        genai.configure(api_key=api_key)
        model = genai.GenerativeModel(
            config.GEMINI_MODEL,
            safety_settings=config.SAFETY_SETTINGS
        )
        
        # Simple test prompt
        test_response = model.generate_content(
            "Respond with a single word: Hello",
            generation_config=config.PROMPT_DESIGN_CONFIG.model_dump()
        )
        
        if test_response and test_response.text:
            logger.info("Gemini model initialized successfully")
            return model
            
        logger.error("Empty response from model test")
        return None
                
    except Exception as e:
        logger.error(f"Failed to initialize or test Gemini model: {str(e)}")
        st.error(f"Failed to initialize Gemini model: {str(e)}")
=======
        # Check if API key exists in secrets
        if "GOOGLE_API_KEY" not in st.secrets:
            st.error("Google API key not found in Streamlit secrets.")
            logger.error("Google API key not found in secrets")
            return None
            
        api_key = st.secrets["GOOGLE_API_KEY"]
        if not api_key:
            st.error("Google API key is empty. Please check your Streamlit secrets.")
            logger.error("Google API key is empty")
            return None
            
        # Configure the API
        genai.configure(api_key=api_key)
        
        try:
            # Initialize the model
            model = genai.GenerativeModel(GEMINI_MODEL)
            
            # Test the model with a minimal prompt
            logger.info("Testing Gemini model initialization...")
            response = model.generate_content("Hello")
            
            # Extract content from response, ignoring thought process
            try:
                # Get the full response text
                full_text = response.candidates[0].content.parts[0].text
                
                # Split into lines and filter out thought process
                lines = full_text.split('\n')
                content_lines = []
                in_thought_block = False
                
                thought_starters = [
                    "first i will", "i will", "thoughts", "thinking process", "let me",
                    "i need to", "i'll", "step 1", "step 2", "the user wants",
                    "draft answer", "self-critique", "i am thinking", "i should",
                    "my approach", "i'm going to", "let's", "here's how", "my plan",
                    "i understand", "to answer this", "to respond", "my response",
                    "my analysis", "i can see", "i notice", "i observe",
                    "first, ", "second, ", "third, ", "finally, ", "next, ",
                    "to start", "to begin", "i must", "i have to"
                ]
                
                for line in lines:
                    line = line.strip()
                    if not line:
                        continue
                    
                    # Check if this line starts a thought block
                    if any(line.lower().startswith(starter) for starter in thought_starters):
                        in_thought_block = True
                        continue
                    
                    # Check if this line is part of a thought block
                    if any(marker in line.lower() for marker in [
                        "i will", "i'll", "i should", "i need", "i must",
                        "i have to", "i am", "i'm", "let me", "let's"
                    ]):
                        in_thought_block = True
                        continue
                    
                    # If we're not in a thought block, add the line to content
                    if not in_thought_block:
                        content_lines.append(line)
                    
                    # Reset thought block if we hit a clear content marker
                    if any(marker in line for marker in ["🌟", "💡", "🔍", "📝", "🎯", "⚡"]):
                        in_thought_block = False
                
                # Join the content lines
                test_text = "\n".join(content_lines).strip()
                if not test_text:
                    st.error("Model initialization test failed - no valid content in response")
                    logger.error("Model initialization test failed - no valid content in response")
                    return None
                    
                logger.info("Successfully extracted content from test response")
                return model
                
            except (AttributeError, IndexError) as e:
                st.error(f"Model initialization test failed - invalid response structure: {str(e)}")
                logger.error(f"Model initialization test failed - invalid response structure: {str(e)}")
                return None
                
        except Exception as e:
            st.error(f"Failed to initialize or test Gemini model: {str(e)}")
            logger.error(f"Failed to initialize or test Gemini model: {str(e)}")
            return None
            
    except Exception as e:
        st.error(f"Failed to initialize Gemini API: {str(e)}")
        logger.error(f"Failed to initialize Gemini API: {str(e)}")
>>>>>>> e4a82941
        return None

# Initialize model early
model = initialize_gemini()
if not model:
    st.error("Failed to initialize the AI model. Please check your API key in Streamlit secrets and try again.")
    st.stop()

def validate_and_sanitize_input(topic: str) -> tuple[bool, str, str]:
    """Validate and sanitize user input."""
    if not topic or len(topic.strip()) == 0:
        return False, "Please enter a topic to analyze.", ""
    
    if len(topic) > 1000:
        return False, "Topic is too long. Please keep it under 1000 characters.", ""
    
    sanitized = sanitize_topic(topic)
    if not sanitized:
        return False, "Invalid topic format. Please try again.", ""
    
    return True, "", sanitized

def handle_error(e: Exception, context: str):
    """Handle errors consistently with proper cleanup and user feedback."""
    error_msg = f"Error during {context}: {str(e)}"
    logger.error(error_msg)
    
    # Provide user-friendly error message
    user_msg = {
        'insights': "Failed to generate initial insights. Please try again.",
        'prompt': "Failed to optimize the prompt. Please try again.",
        'focus': "Failed to generate focus areas. Please try again.",
        'framework': "Failed to build analysis framework. Please try again.",
        'analysis': "Failed during analysis. Please try again.",
        'summary': "Failed to generate final report. Please try again."
    }.get(context, "An unexpected error occurred. Please try again.")
    
    st.error(user_msg)
    
    # Reset relevant state and stop showing subsequent stages
    if context in st.session_state.app_state:
        st.session_state.app_state[context] = None
    
    stages = ['show_insights', 'show_prompt', 'show_focus', 'show_framework', 'show_analysis', 'show_summary']
    current_stage_idx = stages.index(f'show_{context}')
    for stage in stages[current_stage_idx:]:
        st.session_state.app_state[stage] = False
    
    # Clean up any partial results
    cleanup_partial_results(context)

def reset_state(topic: str, iterations: int):
    """Reset application state with memory cleanup."""
<<<<<<< HEAD
    # Clear previous results and states
    if 'app_state' in st.session_state:
        old_state = st.session_state.app_state
        if old_state.get('analysis_results'):
            old_state['analysis_results'].clear()
    
    # Reset all session state variables
    for key in list(st.session_state.keys()):
        if key != 'app_state':
            del st.session_state[key]
    
    # Initialize new state
    st.session_state.app_state = {
        'topic': topic,
        'iterations': iterations,
        'insights': None,
        'focus_areas': None,
        'selected_areas': [],
        'prompt': None,
        'framework': None,
        'analysis_results': [],
        'summary': None,
        'show_insights': True,
        'show_focus': False,
        'show_framework': False,
        'show_analysis': False,
        'show_summary': False,
        'focus_selection_complete': False
    }
    
    # Initialize focus area state with expanded UI
    st.session_state.focus_area_state = {
        'expanded': True,
        'selected': [],
        'complete': False,
        'just_completed': False
    }

def clean_markdown_text(text: str) -> str:
    """Clean text of literal markdown characters."""
    return text.strip('*').strip()
=======
    # Clear previous results and perform cleanup
    if hasattr(st.session_state, 'app_state'):
        if st.session_state.app_state.get('analysis_results'):
            st.session_state.app_state['analysis_results'].clear()
    
    # Reset focus area states
    st.session_state.focus_area_expanded = True
    if hasattr(st.session_state, 'current_focus_areas'):
        st.session_state.current_focus_areas = []
    
    # Initialize new state with provided values
    new_state = initialize_state()
    new_state.update({
        'topic': topic,
        'iterations': iterations,
        'show_insights': True  # Start with insights
    })
    
    st.session_state.app_state = new_state
>>>>>>> e4a82941

def display_insights(insights: dict):
    """Display insights in proper containers."""
    with st.container():
        with st.expander("💡 Did You Know?", expanded=True):
            st.markdown(insights['did_you_know'])
        
        with st.expander("⚡ ELI5", expanded=True):
            # Extract just the explanation part after the colon if it exists
            eli5_content = insights['eli5']
            if ':' in eli5_content:
                eli5_content = eli5_content.split(':', 1)[1].strip()
            st.markdown(eli5_content)

def display_focus_selection(focus_areas: list, selected_areas: list) -> tuple[bool, list]:
    """Display focus area selection with proper state handling."""
    # Initialize session state for focus areas
    if 'focus_area_state' not in st.session_state:
        st.session_state.focus_area_state = {
            'expanded': True,
            'selected': [],
            'complete': False,
            'just_completed': False
        }
    
    # Create container for focus area selection
    focus_container = st.container()
    
    with focus_container:
        # Show content with proper expansion state
        with st.expander("🎯 Focus Areas", expanded=st.session_state.focus_area_state['expanded']):
            # Only show selection UI if not completed
            if not st.session_state.focus_area_state['complete']:
                # Handle selection changes
                def on_selection_change():
                    st.session_state.focus_area_state['selected'] = st.session_state.focus_select
                
                # Create the multiselect with callback
                selected = st.multiselect(
                    "Select Focus Areas",  # Add proper label
                    options=focus_areas,
                    default=st.session_state.focus_area_state['selected'],
                    key="focus_select",
                    on_change=on_selection_change,
                    label_visibility="collapsed",  # Hide label but keep it for accessibility
                    placeholder="Select one or more focus areas..."
                )
                
                st.markdown("---")
                
                # Action buttons
                button_col1, button_col2 = st.columns(2)
                
                # Handle Skip button
                if button_col1.button("Skip", key="skip_focus", use_container_width=True):
                    st.session_state.focus_area_state.update({
                        'complete': True,
                        'expanded': False,
                        'just_completed': True,
                        'selected': []
                    })
                    st.session_state.app_state['focus_selection_complete'] = True
                    st.session_state.app_state['show_framework'] = True
                    st.rerun()
                    return True, []
                
                # Handle Continue button
                if button_col2.button(
                    "Continue",
                    key="continue_focus",
                    disabled=len(selected) == 0,
                    type="primary",
                    use_container_width=True
                ):
                    st.session_state.focus_area_state.update({
                        'complete': True,
                        'expanded': False,
                        'just_completed': True,
                        'selected': selected
                    })
                    st.session_state.app_state['focus_selection_complete'] = True
                    st.session_state.app_state['show_framework'] = True
                    st.rerun()
                    return True, selected
            else:
                # Show selected areas in collapsed state
                if st.session_state.focus_area_state['selected']:
                    st.markdown("**Selected Focus Areas:**")
                    for area in st.session_state.focus_area_state['selected']:
                        st.markdown(f"* {area}")
                else:
                    st.markdown("*No focus areas selected*")
        
        return False, st.session_state.focus_area_state['selected']

def display_analysis(analysis_results: List[ResearchResult]):
    """Display analysis results."""
    for i, result in enumerate(analysis_results):
        with st.expander(f"🔄 Research Analysis #{i + 1}", expanded=False):
            # Clean and format title/subtitle
            title = clean_markdown_text(result.title)
            subtitle = clean_markdown_text(result.subtitle) if result.subtitle else ""
            
            # Display with proper hierarchy
            st.markdown(f"# {title}")
            if subtitle:
                st.markdown(f"## {subtitle}")
            st.markdown(result.content)

def display_final_report(summary: str):
    """Display final report with enhanced formatting and section handling."""
    with st.expander("📊 Final Report", expanded=False):
        # Split content into sections
        sections = summary.split('\n\n')
        
        # Process title and subtitle
        title = clean_markdown_text(sections[0]) if sections else ""
        subtitle = ""
        content_start = 1
        
        # Clean title by removing labels and markdown characters
        if title:
            title = (title.replace("Main Title:", "")
                    .replace("Title:", "")
                    .replace("##", "")
                    .replace("#", "")
                    .strip())
        
        # Look for subtitle in second line if it doesn't start with a section header
        if len(sections) > 1 and not any(sections[1].lower().startswith(header) for header in 
            ['executive summary', '#', '##', 'key findings', 'detailed analysis', 'practical implications']):
            subtitle = clean_markdown_text(sections[1])
            # Clean subtitle by removing labels
            subtitle = subtitle.replace("Descriptive Subtitle:", "").replace("Subtitle:", "").strip()
            content_start = 2
        
        # Display title and subtitle with proper heading styles
        st.markdown(f"<h1 style='font-size: 2.2rem; font-weight: 700; margin: 1.5rem 0 1rem;'>{title}</h1>", unsafe_allow_html=True)
        if subtitle:
            st.markdown(f"<h2 style='font-size: 1.7rem; font-weight: 600; margin: 1.2rem 0 0.8rem;'>{subtitle}</h2>", unsafe_allow_html=True)
        
        # Initialize section tracking
        current_section = None
        section_content = []
        
        # Define consistent section header style
        section_header_style = "font-size: 1.7rem; font-weight: 600; margin: 1.2rem 0 0.8rem; color: #3a3f44; letter-spacing: -0.01em; padding: 0.5rem 0; border-bottom: 2px solid var(--section-border);"
        
        # Process remaining sections
        for section in sections[content_start:]:
            section = section.strip()
            if not section:
                continue
            
            # Check for main section headers
            is_main_section = any(section.lower().startswith(header) for header in 
                ['executive summary', 'key findings', 'detailed analysis', 'practical implications'])
            
            if is_main_section:
                # Output previous section if it exists
                if current_section and section_content:
                    st.markdown("---")
                    st.markdown(f"<h2 style='{section_header_style}'>{current_section}</h2>", unsafe_allow_html=True)
                    # Join content with proper spacing for all sections
                    if current_section.lower() == "executive summary":
                        st.markdown(" ".join(section_content))
                    else:
                        for content in section_content:
                            st.markdown(content)
                
                # Start new section
                current_section = section.split('\n')[0].replace(':', '').strip()  # Remove any colons from section headers
                section_content = ['\n'.join(section.split('\n')[1:]).strip()]
            else:
                if current_section:
                    section_content.append(section)
                else:
                    st.markdown(section)
        
        # Output final section if it exists
        if current_section and section_content:
            st.markdown("---")
            st.markdown(f"<h2 style='{section_header_style}'>{current_section}</h2>", unsafe_allow_html=True)
            # Join content with proper spacing for all sections
            if current_section.lower() == "executive summary":
                st.markdown(" ".join(section_content))
            else:
                for content in section_content:
                    st.markdown(content)

def cleanup_partial_results(context: str):
    """Clean up any partial results when errors occur."""
    if context == 'analysis':
        if 'analysis_results' in st.session_state.app_state:
            # Remove the last incomplete analysis
            if st.session_state.app_state['analysis_results']:
                st.session_state.app_state['analysis_results'].pop()
    elif context == 'framework':
        st.session_state.app_state['framework'] = None
        st.session_state.app_state['show_analysis'] = False
    elif context == 'focus':
        st.session_state.app_state['focus_areas'] = None
        st.session_state.app_state['selected_areas'] = []
        st.session_state.app_state['show_framework'] = False

def process_stage(stage_name: str, container, process_fn, next_stage: str = None, **kwargs):
    """Process a single stage of the analysis pipeline."""
    if not st.session_state.app_state[f'show_{stage_name}']:
        return
        
    with container:
        try:
            state_key = stage_name if stage_name != 'focus' else 'focus_areas'
            
            # Check if we need to process this stage
            if not st.session_state.app_state[state_key]:
                with st.spinner(f"{kwargs.get('spinner_text', 'Processing...')}"):
                    logger.info(f"Starting {stage_name} stage processing...")
                    try:
                        # Process the stage
                        result = process_fn(**kwargs)
                        logger.info(f"Process function for {stage_name} completed. Result exists: {result is not None}")
                        
                        if result:
                            # Store the result and update state
                            st.session_state.app_state[state_key] = result
                            if next_stage:
                                st.session_state.app_state[f'show_{next_stage}'] = True
                                logger.info(f"Moving to next stage: {next_stage}")
                                st.rerun()  # Use experimental_rerun for more reliable state updates
                        else:
                            # Handle failed processing
                            logger.error(f"Process function for {stage_name} returned None")
                            handle_error(Exception(f"Failed to generate {stage_name}"), stage_name)
                            return
                            
                    except Exception as e:
                        # Handle processing errors
                        logger.error(f"Error in process function for {stage_name}: {str(e)}")
                        handle_error(e, stage_name)
                        return
            
            # Display the result if we have it
            if st.session_state.app_state[state_key]:
                display_fn = kwargs.get('display_fn')
                if display_fn:
                    try:
                        display_fn(st.session_state.app_state[state_key])
                    except Exception as e:
                        logger.error(f"Error displaying {stage_name} result: {str(e)}")
                        handle_error(e, stage_name)
                        return
                    
        except Exception as e:
            # Handle any other errors
            logger.error(f"Outer error in {stage_name} stage: {str(e)}")
            handle_error(e, stage_name)
            return

def main():
    """Main application flow."""
    # Input form
    with st.form("analysis_form"):
        topic = st.text_area(
            "What would you like to explore?",
            help="Enter your research topic or question.",
            placeholder="e.g., 'Examine the impact of artificial intelligence on healthcare...'"
        )
        
        iterations = st.number_input(
            "Number of Analysis Iterations",
            min_value=1,
            max_value=5,
            value=2,
            step=1,
            help="Choose 1-5 iterations. More iterations = deeper insights = longer wait."
        )
        
        submit = st.form_submit_button(
            "🚀 Start Analysis",
            use_container_width=True
        )
    
    # Process submission
    if submit:
        is_valid, error_msg, sanitized_topic = validate_and_sanitize_input(topic)
        if not is_valid:
            st.error(error_msg)
            return
        
        # Reset state and start analysis
        st.session_state.app_state = initialize_state()  # Ensure complete state reset
        st.session_state.app_state.update({
            'topic': sanitized_topic,
            'iterations': iterations,
            'show_insights': True  # Start with insights
        })
        
        # Clear any previous focus area state
        if 'focus_area_expanded' in st.session_state:
            del st.session_state.focus_area_expanded
        if 'current_focus_areas' in st.session_state:
            del st.session_state.current_focus_areas
            
        st.rerun()

    # Only proceed with analysis if we have a topic
    if not st.session_state.app_state.get('topic'):
        return

    try:
<<<<<<< HEAD
        # Create containers with proper styling
        insights_container = st.container()
        focus_container = st.container()
        framework_container = st.container()
        analysis_container = st.container()
        summary_container = st.container()
=======
        # Create containers
        containers = {
            'insights': st.container(),
            'prompt': st.container(),
            'focus': st.container(),
            'framework': st.container(),
            'analysis': st.container(),
            'summary': st.container()
        }
>>>>>>> e4a82941
        
        # Process each stage
        if st.session_state.app_state['show_insights']:
<<<<<<< HEAD
            with insights_container:
                try:
                    if not st.session_state.app_state['insights']:
                        with st.spinner("💡 Generating insights..."):
                            insights = PreAnalysisAgent(model).generate_insights(topic)
                            if insights:
                                st.session_state.app_state['insights'] = insights
                                st.session_state.app_state['show_focus'] = True
                                st.rerun()
                    
                    if st.session_state.app_state['insights']:
                        display_insights(st.session_state.app_state['insights'])
                except Exception as e:
                    handle_error(e, "insights")
                    return
        
        # Handle focus areas
=======
            process_stage('insights', containers['insights'],
                         lambda **kwargs: PreAnalysisAgent(model).generate_insights(st.session_state.app_state['topic']),
                         'prompt', spinner_text="💡 Generating insights...",
                         display_fn=display_insights)
        
        if st.session_state.app_state['show_prompt']:
            process_stage('prompt', containers['prompt'],
                         lambda **kwargs: PromptDesigner(model).design_prompt(st.session_state.app_state['topic']),
                         'focus', spinner_text="✍️ Optimizing prompt...",
                         display_fn=lambda x: st.expander("✍️ Optimized Prompt", expanded=False).markdown(x))
        
>>>>>>> e4a82941
        if st.session_state.app_state['show_focus']:
            with containers['focus']:
                if not st.session_state.app_state['focus_areas']:
                    with st.spinner("🎯 Generating focus areas..."):
<<<<<<< HEAD
                        try:
                            focus_areas = PromptDesigner(model).generate_focus_areas(topic)
                            if focus_areas:
                                st.session_state.app_state['focus_areas'] = focus_areas
                                st.rerun()
                        except Exception as e:
                            logger.error(f"Error generating focus areas: {str(e)}")
                            st.error(
                                "Failed to generate focus areas. This can happen if the topic is too broad or specific. "
                                "You can either try again or skip focus area selection."
                            )
                            # Add a retry button
                            if st.button("🔄 Retry Focus Areas", use_container_width=True):
                                st.session_state.app_state['focus_areas'] = None
                                st.rerun()
                            # Add a skip button
                            if st.button("⏭️ Skip Focus Areas", use_container_width=True):
                                st.session_state.app_state['show_framework'] = True
                                st.rerun()
                            return
=======
                        focus_areas = PromptDesigner(model).generate_focus_areas(st.session_state.app_state['topic'])
                        if focus_areas:
                            st.session_state.app_state['focus_areas'] = focus_areas
                            st.rerun()  # Ensure UI updates with new focus areas
>>>>>>> e4a82941
                
                if st.session_state.app_state['focus_areas']:
                    proceed, selected = display_focus_selection(
                        st.session_state.app_state['focus_areas'],
                        st.session_state.app_state['selected_areas']
                    )
                    st.session_state.app_state['selected_areas'] = selected
                    
                    if proceed:
<<<<<<< HEAD
                        st.session_state.app_state['show_framework'] = True
                        st.rerun()
=======
                        with st.spinner("Enhancing prompt with focus areas..."):
                            enhanced_prompt = PromptDesigner(model).design_prompt(st.session_state.app_state['topic'], selected)
                            st.session_state.app_state['enhanced_prompt'] = enhanced_prompt
                            st.rerun()
>>>>>>> e4a82941
        
        if st.session_state.app_state['show_framework']:
<<<<<<< HEAD
            with framework_container:
                if not st.session_state.app_state['framework']:
                    with st.spinner("🔨 Building research framework..."):
                        try:
                            # First, create optimized prompt for the Framework Engineer
                            prompt_for_framework = PromptDesigner(model).create_optimized_prompt(
                                topic,
                                st.session_state.app_state.get('selected_areas')
                            )
                            
                            if prompt_for_framework:
                                st.session_state.app_state['prompt'] = prompt_for_framework
                                
                                # Then have Framework Engineer create topic-specific framework
                                framework = FrameworkEngineer(model).create_framework(
                                    topic,
                                    prompt_for_framework,
                                    st.session_state.app_state.get('selected_areas')
                                )
                                
                                if framework:
                                    st.session_state.app_state['framework'] = framework
                                    st.session_state.app_state['show_analysis'] = True
                                    st.rerun()
                                    
                        except Exception as e:
                            logger.error(f"Error generating framework: {str(e)}")
                            st.error("Failed to generate research framework. Please try again.")
                            return
                
                if st.session_state.app_state['framework']:
                    with st.expander("📄 Topic-Specific Research Framework", expanded=False):
                        try:
                            st.markdown("---")
                            st.markdown("**Research Framework to Guide Analysis:**")
                            st.markdown(st.session_state.app_state['framework'])
                            st.markdown("---")
                            st.success("Framework generated successfully! Proceeding with research analysis following this framework...")
                        except Exception as e:
                            logger.error(f"Error displaying framework: {str(e)}")
                            st.error("Error displaying framework. Please try again.")
=======
            process_stage('framework', containers['framework'],
                         lambda **kwargs: FrameworkEngineer(model).create_framework(
                             st.session_state.app_state['prompt'],
                             st.session_state.app_state.get('enhanced_prompt')
                         ),
                         'analysis', spinner_text="🔨 Building analysis framework...",
                         display_fn=lambda x: st.expander("🎯 Research Framework", expanded=False).markdown(x))
>>>>>>> e4a82941
        
        # Process analysis (special handling due to iterations)
        if st.session_state.app_state['show_analysis']:
            with containers['analysis']:
                if len(st.session_state.app_state.get('analysis_results', [])) < st.session_state.app_state['iterations']:
                    with st.spinner("🔄 Performing analysis..."):
                        # Get previous analysis content if it exists
                        previous_analysis = None
                        if st.session_state.app_state['analysis_results']:
                            last_result = st.session_state.app_state['analysis_results'][-1]
                            previous_analysis = f"{last_result.title}\n{last_result.subtitle or ''}\n{last_result.content}"
                        
                        result = ResearchAnalyst(model).analyze(
                            st.session_state.app_state['topic'],
                            st.session_state.app_state['framework'],
<<<<<<< HEAD
                            st.session_state.app_state['prompt'],
                            len(st.session_state.app_state['analysis_results']),
                            st.session_state.app_state['iterations'],
                            previous_analysis
                        )
                        if result:
                            st.session_state.app_state['analysis_results'].append(result)
                            
=======
                            st.session_state.app_state['analysis_results'][-1] if st.session_state.app_state.get('analysis_results') else None
                        )
                        if result:
                            content = format_analysis_result(result)
                            if 'analysis_results' not in st.session_state.app_state:
                                st.session_state.app_state['analysis_results'] = []
                            st.session_state.app_state['analysis_results'].append(content)
>>>>>>> e4a82941
                            if len(st.session_state.app_state['analysis_results']) == st.session_state.app_state['iterations']:
                                st.session_state.app_state['show_summary'] = True
                            st.rerun()
                
<<<<<<< HEAD
                # Display analysis results
                display_analysis(st.session_state.app_state['analysis_results'])
=======
                for i, result in enumerate(st.session_state.app_state.get('analysis_results', [])):
                    with st.expander(f"🔄 Research Analysis #{i + 1}", expanded=False):
                        st.markdown(result)
>>>>>>> e4a82941
        
        if st.session_state.app_state['show_summary']:
<<<<<<< HEAD
            with summary_container:
                if not st.session_state.app_state['summary']:
                    with st.spinner("📊 Generating final report..."):
                        summary = SynthesisExpert(model).synthesize(
                            topic,
                            st.session_state.app_state['analysis_results']
                        )
                        if summary:
                            st.session_state.app_state['summary'] = summary
                            st.rerun()
                
                if st.session_state.app_state['summary']:
                    display_final_report(st.session_state.app_state['summary'])
=======
            process_stage('summary', containers['summary'],
                         lambda **kwargs: SynthesisExpert(model).synthesize(
                             st.session_state.app_state['topic'],
                             st.session_state.app_state['analysis_results']
                         ),
                         spinner_text="📊 Generating final report...",
                         display_fn=lambda x: st.expander("📊 Final Report", expanded=False).markdown(x))
                     
>>>>>>> e4a82941
    except Exception as e:
        handle_error(e, "analysis")
        return

def format_analysis_result(result: Dict[str, str]) -> str:
    """Format analysis result with consistent structure."""
    content = ""
    if result['title']:
        content += f"# {result['title']}\n\n"
    if result['subtitle']:
        content += f"*{result['subtitle']}*\n\n"
    if result['content']:
        content += result['content']
    return content

if __name__ == "__main__":
    main() <|MERGE_RESOLUTION|>--- conflicted
+++ resolved
@@ -4,29 +4,11 @@
 import streamlit as st
 import google.generativeai as genai
 import os
-<<<<<<< HEAD
-import time
-import random
-from typing import Any, Optional, Tuple, List
-from google.generativeai.types import GenerationConfig
-=======
 from typing import Dict
->>>>>>> e4a82941
-
-from config import (
-    config,
-    GEMINI_MODEL,
-    PROMPT_DESIGN_CONFIG
-)
+
+from config import GEMINI_MODEL
 from utils import validate_topic, sanitize_topic
-from agents import (
-    PreAnalysisAgent,
-    PromptDesigner,
-    FrameworkEngineer,
-    ResearchAnalyst,
-    SynthesisExpert,
-    ResearchResult
-)
+from agents import PreAnalysisAgent, PromptDesigner, FrameworkEngineer, ResearchAnalyst, SynthesisExpert
 
 # Configure logging
 logging.basicConfig(level=logging.INFO)
@@ -36,218 +18,95 @@
 st.set_page_config(
     page_title="M.A.R.A. - Multi-Agent Reasoning Assistant",
     page_icon="🤖",
-    layout="wide",
-    initial_sidebar_state="collapsed",
-    menu_items={
-        'Get Help': None,
-        'Report a bug': None,
-        'About': None
-    }
+    layout="wide"
 )
 
-# Set theme
+# Custom CSS and Logo
 st.markdown("""
-    <style>
-        /* Modern light theme colors with enhanced contrast and readability */
-        :root {
-            --primary-color: #0066cc;
-            --background-color: #ffffff;
-            --secondary-background: #f8f9fa;
-            --container-background: #ffffff;
-            --text-color: #2c3338;
-            --border-color: #e9ecef;
-            --hover-color: #f1f3f5;
-            --shadow-color: rgba(0, 0, 0, 0.05);
-            --section-border: #edf2f7;
-            --section-header-bg: #f8f9fa;
-            --subsection-header-bg: #fcfcfd;
-            --button-text: #ffffff;
-        }
-
-        /* Enhanced typography */
-        body {
-            font-family: -apple-system, BlinkMacSystemFont, "Segoe UI", Roboto, Oxygen-Sans, Ubuntu, Cantarell, "Helvetica Neue", sans-serif !important;
-            line-height: 1.6 !important;
-            color: var(--text-color) !important;
-        }
-
-        /* Section headers with enhanced contrast */
-        h1 {
-            font-size: 2.2rem !important;
-            font-weight: 700 !important;
-            margin: 1.5rem 0 1rem !important;
-            color: var(--text-color) !important;
-            letter-spacing: -0.02em !important;
-        }
-
-        h2 {
-            font-size: 1.7rem !important;
-            font-weight: 600 !important;
-            margin: 1.2rem 0 0.8rem !important;
-            color: #3a3f44 !important;
-            letter-spacing: -0.01em !important;
-            padding: 0.5rem 0 !important;
-            border-bottom: 2px solid var(--section-border) !important;
-        }
-
-        /* Enhanced button styling */
-        .stButton > button {
-            height: 3rem !important;
-            min-width: 120px !important;
-            padding: 0.5rem 2rem !important;
-            font-size: 1.1rem !important;
-            font-weight: 500 !important;
-            letter-spacing: 0.02em !important;
-            border-radius: 8px !important;
-            border: none !important;
-            background-color: var(--primary-color) !important;
-            color: var(--button-text) !important;
-            box-shadow: 0 2px 4px var(--shadow-color) !important;
-            transition: all 0.2s ease !important;
-            display: inline-flex !important;
-            align-items: center !important;
-            justify-content: center !important;
-            gap: 0.5rem !important;
-            width: 100% !important;
-            position: relative !important;
-            line-height: 1 !important;
-        }
-
-        /* Button icon/emoji styling */
-        .stButton > button svg,
-        .stButton > button img,
-        .stButton > button span {
-            display: inline-flex !important;
-            align-items: center !important;
-            justify-content: center !important;
-            vertical-align: middle !important;
-            line-height: 1 !important;
-        }
-
-        /* Ensure emojis are centered */
-        .stButton > button::before {
-            margin-right: 0.5rem !important;
-            display: inline-flex !important;
-            align-items: center !important;
-            justify-content: center !important;
-            vertical-align: middle !important;
-            line-height: 1 !important;
-        }
-
-        .stButton > button:hover {
-            background-color: #0052a3 !important;
-            box-shadow: 0 4px 6px rgba(0, 0, 0, 0.1) !important;
-            transform: translateY(-1px) !important;
-        }
-
-        .stButton > button:active {
-            transform: translateY(0) !important;
-            box-shadow: 0 2px 4px var(--shadow-color) !important;
-        }
-
-        .stButton > button:disabled {
-            background-color: var(--border-color) !important;
-            color: #6c757d !important;
-            cursor: not-allowed !important;
-            box-shadow: none !important;
-            transform: none !important;
-        }
-
-        /* Primary button specific styling */
-        [data-testid="baseButton-primary"] {
-            background-color: var(--primary-color) !important;
-            display: inline-flex !important;
-            align-items: center !important;
-            justify-content: center !important;
-            gap: 0.5rem !important;
-        }
-
-        /* Secondary button specific styling */
-        [data-testid="baseButton-secondary"] {
-            background-color: var(--secondary-background) !important;
-            display: inline-flex !important;
-            align-items: center !important;
-            justify-content: center !important;
-            gap: 0.5rem !important;
-        }
-
-        /* Section styling */
-        .section-container {
-            background-color: var(--container-background) !important;
-            border: 1px solid var(--section-border) !important;
-            border-radius: 8px !important;
-            padding: 1.5rem !important;
-            margin: 1rem 0 !important;
-            box-shadow: 0 2px 4px var(--shadow-color) !important;
-        }
-
-        .section-header {
-            font-size: 1.7rem !important;
-            font-weight: 600 !important;
-            color: #3a3f44 !important;
-            padding: 1rem !important;
-            margin: -1.5rem -1.5rem 1rem -1.5rem !important;
-            border-bottom: 2px solid var(--section-border) !important;
-            background-color: var(--section-header-bg) !important;
-            border-radius: 8px 8px 0 0 !important;
-        }
-
-        /* Expander styling */
-        .streamlit-expanderHeader {
-            background-color: var(--section-header-bg) !important;
-            border: 1px solid var(--section-border) !important;
-            border-radius: 8px !important;
-            box-shadow: 0 2px 4px var(--shadow-color) !important;
-            margin-bottom: 1rem !important;
-            transition: all 0.2s ease !important;
-            padding: 1rem !important;
-        }
-        
-        .streamlit-expanderContent {
-            background-color: var(--container-background) !important;
-            border: 1px solid var(--section-border) !important;
-            border-top: none !important;
-            border-radius: 0 0 8px 8px !important;
-            padding: 2rem !important;
-            margin-top: -1px !important;
-        }
-
-        /* Enhanced text content */
-        p {
-            font-size: 1.1rem !important;
-            line-height: 1.7 !important;
-            margin-bottom: 1rem !important;
-            color: var(--text-color) !important;
-        }
-
-        /* List styling */
-        ul, ol {
-            padding-left: 1.5rem !important;
-            margin-bottom: 1rem !important;
-        }
-
-        li {
-            margin-bottom: 0.5rem !important;
-            line-height: 1.6 !important;
-        }
-
-        /* Section dividers */
-        hr {
-            margin: 2rem 0 !important;
-            border: 0 !important;
-            height: 1px !important;
-            background-color: var(--section-border) !important;
-        }
-
-        /* Block quote styling */
-        blockquote {
-            border-left: 4px solid var(--primary-color) !important;
-            margin: 1rem 0 !important;
-            padding: 0.5rem 0 0.5rem 1rem !important;
-            background-color: var(--secondary-background) !important;
-            border-radius: 0 4px 4px 0 !important;
-        }
-    </style>
+<style>
+.block-container { 
+    max-width: 800px; 
+    padding: 2rem 1rem; 
+}
+
+.stButton > button { 
+    width: 100%; 
+}
+
+/* Focus area buttons */
+[data-testid="baseButton-secondary"] {
+    background-color: rgba(30, 30, 30, 0.6) !important;
+    border: 1px solid #333 !important;
+    color: white !important;
+    padding: 0.75rem !important;
+    min-height: 3rem !important;
+    transition: all 0.2s ease !important;
+}
+
+[data-testid="baseButton-secondary"]:hover {
+    background-color: rgba(42, 42, 42, 0.8) !important;
+    border-color: #444 !important;
+}
+
+[data-testid="baseButton-primary"] {
+    background-color: rgba(0, 102, 204, 0.2) !important;
+    border: 1px solid #0066cc !important;
+    box-shadow: 0 0 0 1px #0066cc !important;
+    color: #0066cc !important;
+    font-weight: 500 !important;
+    padding: 0.75rem !important;
+    min-height: 3rem !important;
+    transition: all 0.2s ease !important;
+}
+
+[data-testid="baseButton-primary"]:hover {
+    background-color: rgba(0, 102, 204, 0.3) !important;
+}
+
+[data-testid="baseButton-primary"]:disabled {
+    background-color: #1E1E1E !important;
+    border-color: #333 !important;
+    box-shadow: none !important;
+    color: #4a4a4a !important;
+    cursor: not-allowed !important;
+}
+
+div[data-testid="stImage"] { 
+    text-align: center; 
+}
+
+div[data-testid="stImage"] > img { 
+    max-width: 800px; 
+    width: 100%; 
+}
+
+textarea {
+    font-size: 1.1em !important;
+    line-height: 1.5 !important;
+    padding: 0.5em !important;
+    height: 150px !important;
+    background-color: #1E1E1E !important;
+    border: 1px solid #333 !important;
+    color: #fff !important;
+}
+
+/* Number input styling */
+div[data-testid="stNumberInput"] input {
+    color: #fff !important;
+    background-color: #1E1E1E !important;
+    border: 1px solid #333 !important;
+}
+
+div[data-testid="stNumberInput"] button {
+    background-color: #333 !important;
+    border: none !important;
+    color: #fff !important;
+}
+
+div[data-testid="stNumberInput"] button:hover {
+    background-color: #444 !important;
+}
+</style>
 """, unsafe_allow_html=True)
 
 # Logo/Header
@@ -259,21 +118,19 @@
         'topic': None,
         'iterations': None,
         'insights': None,
+        'prompt': None,
         'focus_areas': None,
         'selected_areas': [],
-        'prompt': None,
         'framework': None,
         'analysis_results': [],
         'summary': None,
         'show_insights': False,
+        'show_prompt': False,
         'show_focus': False,
         'show_framework': False,
         'show_analysis': False,
         'show_summary': False,
-<<<<<<< HEAD
-=======
         'error': None,
->>>>>>> e4a82941
         'focus_selection_complete': False
     }
 
@@ -283,43 +140,9 @@
 
 # Initialize Gemini
 @st.cache_resource
-def initialize_gemini() -> Optional[Any]:
-    """Initialize and test the Gemini model."""
+def initialize_gemini():
+    """Initialize the Gemini model with caching."""
     try:
-<<<<<<< HEAD
-        # Get API key from Streamlit secrets
-        api_key = st.secrets["GOOGLE_API_KEY"]
-        if not api_key:
-            logger.error("No API key found in secrets")
-            st.error("Missing API key. Please configure GOOGLE_API_KEY in Streamlit secrets.")
-            return None
-            
-        logger.info("Testing Gemini model initialization...")
-        
-        # Configure the model
-        genai.configure(api_key=api_key)
-        model = genai.GenerativeModel(
-            config.GEMINI_MODEL,
-            safety_settings=config.SAFETY_SETTINGS
-        )
-        
-        # Simple test prompt
-        test_response = model.generate_content(
-            "Respond with a single word: Hello",
-            generation_config=config.PROMPT_DESIGN_CONFIG.model_dump()
-        )
-        
-        if test_response and test_response.text:
-            logger.info("Gemini model initialized successfully")
-            return model
-            
-        logger.error("Empty response from model test")
-        return None
-                
-    except Exception as e:
-        logger.error(f"Failed to initialize or test Gemini model: {str(e)}")
-        st.error(f"Failed to initialize Gemini model: {str(e)}")
-=======
         # Check if API key exists in secrets
         if "GOOGLE_API_KEY" not in st.secrets:
             st.error("Google API key not found in Streamlit secrets.")
@@ -413,7 +236,6 @@
     except Exception as e:
         st.error(f"Failed to initialize Gemini API: {str(e)}")
         logger.error(f"Failed to initialize Gemini API: {str(e)}")
->>>>>>> e4a82941
         return None
 
 # Initialize model early
@@ -467,49 +289,6 @@
 
 def reset_state(topic: str, iterations: int):
     """Reset application state with memory cleanup."""
-<<<<<<< HEAD
-    # Clear previous results and states
-    if 'app_state' in st.session_state:
-        old_state = st.session_state.app_state
-        if old_state.get('analysis_results'):
-            old_state['analysis_results'].clear()
-    
-    # Reset all session state variables
-    for key in list(st.session_state.keys()):
-        if key != 'app_state':
-            del st.session_state[key]
-    
-    # Initialize new state
-    st.session_state.app_state = {
-        'topic': topic,
-        'iterations': iterations,
-        'insights': None,
-        'focus_areas': None,
-        'selected_areas': [],
-        'prompt': None,
-        'framework': None,
-        'analysis_results': [],
-        'summary': None,
-        'show_insights': True,
-        'show_focus': False,
-        'show_framework': False,
-        'show_analysis': False,
-        'show_summary': False,
-        'focus_selection_complete': False
-    }
-    
-    # Initialize focus area state with expanded UI
-    st.session_state.focus_area_state = {
-        'expanded': True,
-        'selected': [],
-        'complete': False,
-        'just_completed': False
-    }
-
-def clean_markdown_text(text: str) -> str:
-    """Clean text of literal markdown characters."""
-    return text.strip('*').strip()
-=======
     # Clear previous results and perform cleanup
     if hasattr(st.session_state, 'app_state'):
         if st.session_state.app_state.get('analysis_results'):
@@ -529,7 +308,6 @@
     })
     
     st.session_state.app_state = new_state
->>>>>>> e4a82941
 
 def display_insights(insights: dict):
     """Display insights in proper containers."""
@@ -538,187 +316,72 @@
             st.markdown(insights['did_you_know'])
         
         with st.expander("⚡ ELI5", expanded=True):
-            # Extract just the explanation part after the colon if it exists
-            eli5_content = insights['eli5']
-            if ':' in eli5_content:
-                eli5_content = eli5_content.split(':', 1)[1].strip()
-            st.markdown(eli5_content)
+            st.markdown(insights['eli5'])
 
 def display_focus_selection(focus_areas: list, selected_areas: list) -> tuple[bool, list]:
     """Display focus area selection with proper state handling."""
-    # Initialize session state for focus areas
-    if 'focus_area_state' not in st.session_state:
-        st.session_state.focus_area_state = {
-            'expanded': True,
-            'selected': [],
-            'complete': False,
-            'just_completed': False
-        }
+    # Track if the section should be expanded in session state
+    if 'focus_area_expanded' not in st.session_state:
+        st.session_state.focus_area_expanded = True
+        
+    # Track selected areas in session state to persist between reruns
+    if 'current_focus_areas' not in st.session_state:
+        st.session_state.current_focus_areas = selected_areas
     
     # Create container for focus area selection
     focus_container = st.container()
     
     with focus_container:
-        # Show content with proper expansion state
-        with st.expander("🎯 Focus Areas", expanded=st.session_state.focus_area_state['expanded']):
-            # Only show selection UI if not completed
-            if not st.session_state.focus_area_state['complete']:
-                # Handle selection changes
-                def on_selection_change():
-                    st.session_state.focus_area_state['selected'] = st.session_state.focus_select
-                
-                # Create the multiselect with callback
-                selected = st.multiselect(
-                    "Select Focus Areas",  # Add proper label
-                    options=focus_areas,
-                    default=st.session_state.focus_area_state['selected'],
-                    key="focus_select",
-                    on_change=on_selection_change,
-                    label_visibility="collapsed",  # Hide label but keep it for accessibility
-                    placeholder="Select one or more focus areas..."
-                )
-                
-                st.markdown("---")
-                
-                # Action buttons
-                button_col1, button_col2 = st.columns(2)
+        with st.expander("🎯 Focus Areas", expanded=st.session_state.focus_area_expanded):
+            st.markdown("Choose specific aspects you'd like the analysis to emphasize (optional):")
+            
+            # Use multiselect with max_selections parameter to allow multiple selections
+            selected = st.multiselect(
+                "Focus Areas",
+                options=focus_areas,
+                default=st.session_state.current_focus_areas,
+                key="focus_multiselect",
+                label_visibility="collapsed",
+                max_selections=None  # Allow unlimited selections
+            )
+            
+            # Update session state with current selections
+            st.session_state.current_focus_areas = selected
+            
+            st.markdown("---")
+            
+            # Only show buttons if selection is not complete
+            if not st.session_state.app_state.get('focus_selection_complete'):
+                col1, col2 = st.columns(2)
                 
                 # Handle Skip button
-                if button_col1.button("Skip", key="skip_focus", use_container_width=True):
-                    st.session_state.focus_area_state.update({
-                        'complete': True,
-                        'expanded': False,
-                        'just_completed': True,
-                        'selected': []
-                    })
+                if col1.button(
+                    "Skip",
+                    key="skip_focus",
+                    use_container_width=True,
+                    on_click=lambda: setattr(st.session_state, 'focus_area_expanded', False)
+                ):
                     st.session_state.app_state['focus_selection_complete'] = True
                     st.session_state.app_state['show_framework'] = True
-                    st.rerun()
-                    return True, []
+                    st.session_state.focus_area_expanded = False
+                    return True, selected
                 
                 # Handle Continue button
-                if button_col2.button(
+                continue_disabled = len(selected) == 0
+                if col2.button(
                     "Continue",
                     key="continue_focus",
-                    disabled=len(selected) == 0,
+                    disabled=continue_disabled,
                     type="primary",
-                    use_container_width=True
+                    use_container_width=True,
+                    on_click=lambda: setattr(st.session_state, 'focus_area_expanded', False)
                 ):
-                    st.session_state.focus_area_state.update({
-                        'complete': True,
-                        'expanded': False,
-                        'just_completed': True,
-                        'selected': selected
-                    })
                     st.session_state.app_state['focus_selection_complete'] = True
                     st.session_state.app_state['show_framework'] = True
-                    st.rerun()
+                    st.session_state.focus_area_expanded = False
                     return True, selected
-            else:
-                # Show selected areas in collapsed state
-                if st.session_state.focus_area_state['selected']:
-                    st.markdown("**Selected Focus Areas:**")
-                    for area in st.session_state.focus_area_state['selected']:
-                        st.markdown(f"* {area}")
-                else:
-                    st.markdown("*No focus areas selected*")
-        
-        return False, st.session_state.focus_area_state['selected']
-
-def display_analysis(analysis_results: List[ResearchResult]):
-    """Display analysis results."""
-    for i, result in enumerate(analysis_results):
-        with st.expander(f"🔄 Research Analysis #{i + 1}", expanded=False):
-            # Clean and format title/subtitle
-            title = clean_markdown_text(result.title)
-            subtitle = clean_markdown_text(result.subtitle) if result.subtitle else ""
-            
-            # Display with proper hierarchy
-            st.markdown(f"# {title}")
-            if subtitle:
-                st.markdown(f"## {subtitle}")
-            st.markdown(result.content)
-
-def display_final_report(summary: str):
-    """Display final report with enhanced formatting and section handling."""
-    with st.expander("📊 Final Report", expanded=False):
-        # Split content into sections
-        sections = summary.split('\n\n')
-        
-        # Process title and subtitle
-        title = clean_markdown_text(sections[0]) if sections else ""
-        subtitle = ""
-        content_start = 1
-        
-        # Clean title by removing labels and markdown characters
-        if title:
-            title = (title.replace("Main Title:", "")
-                    .replace("Title:", "")
-                    .replace("##", "")
-                    .replace("#", "")
-                    .strip())
-        
-        # Look for subtitle in second line if it doesn't start with a section header
-        if len(sections) > 1 and not any(sections[1].lower().startswith(header) for header in 
-            ['executive summary', '#', '##', 'key findings', 'detailed analysis', 'practical implications']):
-            subtitle = clean_markdown_text(sections[1])
-            # Clean subtitle by removing labels
-            subtitle = subtitle.replace("Descriptive Subtitle:", "").replace("Subtitle:", "").strip()
-            content_start = 2
-        
-        # Display title and subtitle with proper heading styles
-        st.markdown(f"<h1 style='font-size: 2.2rem; font-weight: 700; margin: 1.5rem 0 1rem;'>{title}</h1>", unsafe_allow_html=True)
-        if subtitle:
-            st.markdown(f"<h2 style='font-size: 1.7rem; font-weight: 600; margin: 1.2rem 0 0.8rem;'>{subtitle}</h2>", unsafe_allow_html=True)
-        
-        # Initialize section tracking
-        current_section = None
-        section_content = []
-        
-        # Define consistent section header style
-        section_header_style = "font-size: 1.7rem; font-weight: 600; margin: 1.2rem 0 0.8rem; color: #3a3f44; letter-spacing: -0.01em; padding: 0.5rem 0; border-bottom: 2px solid var(--section-border);"
-        
-        # Process remaining sections
-        for section in sections[content_start:]:
-            section = section.strip()
-            if not section:
-                continue
-            
-            # Check for main section headers
-            is_main_section = any(section.lower().startswith(header) for header in 
-                ['executive summary', 'key findings', 'detailed analysis', 'practical implications'])
-            
-            if is_main_section:
-                # Output previous section if it exists
-                if current_section and section_content:
-                    st.markdown("---")
-                    st.markdown(f"<h2 style='{section_header_style}'>{current_section}</h2>", unsafe_allow_html=True)
-                    # Join content with proper spacing for all sections
-                    if current_section.lower() == "executive summary":
-                        st.markdown(" ".join(section_content))
-                    else:
-                        for content in section_content:
-                            st.markdown(content)
-                
-                # Start new section
-                current_section = section.split('\n')[0].replace(':', '').strip()  # Remove any colons from section headers
-                section_content = ['\n'.join(section.split('\n')[1:]).strip()]
-            else:
-                if current_section:
-                    section_content.append(section)
-                else:
-                    st.markdown(section)
-        
-        # Output final section if it exists
-        if current_section and section_content:
-            st.markdown("---")
-            st.markdown(f"<h2 style='{section_header_style}'>{current_section}</h2>", unsafe_allow_html=True)
-            # Join content with proper spacing for all sections
-            if current_section.lower() == "executive summary":
-                st.markdown(" ".join(section_content))
-            else:
-                for content in section_content:
-                    st.markdown(content)
+            
+            return False, selected
 
 def cleanup_partial_results(context: str):
     """Clean up any partial results when errors occur."""
@@ -841,14 +504,6 @@
         return
 
     try:
-<<<<<<< HEAD
-        # Create containers with proper styling
-        insights_container = st.container()
-        focus_container = st.container()
-        framework_container = st.container()
-        analysis_container = st.container()
-        summary_container = st.container()
-=======
         # Create containers
         containers = {
             'insights': st.container(),
@@ -858,29 +513,9 @@
             'analysis': st.container(),
             'summary': st.container()
         }
->>>>>>> e4a82941
         
         # Process each stage
         if st.session_state.app_state['show_insights']:
-<<<<<<< HEAD
-            with insights_container:
-                try:
-                    if not st.session_state.app_state['insights']:
-                        with st.spinner("💡 Generating insights..."):
-                            insights = PreAnalysisAgent(model).generate_insights(topic)
-                            if insights:
-                                st.session_state.app_state['insights'] = insights
-                                st.session_state.app_state['show_focus'] = True
-                                st.rerun()
-                    
-                    if st.session_state.app_state['insights']:
-                        display_insights(st.session_state.app_state['insights'])
-                except Exception as e:
-                    handle_error(e, "insights")
-                    return
-        
-        # Handle focus areas
-=======
             process_stage('insights', containers['insights'],
                          lambda **kwargs: PreAnalysisAgent(model).generate_insights(st.session_state.app_state['topic']),
                          'prompt', spinner_text="💡 Generating insights...",
@@ -892,38 +527,14 @@
                          'focus', spinner_text="✍️ Optimizing prompt...",
                          display_fn=lambda x: st.expander("✍️ Optimized Prompt", expanded=False).markdown(x))
         
->>>>>>> e4a82941
         if st.session_state.app_state['show_focus']:
             with containers['focus']:
                 if not st.session_state.app_state['focus_areas']:
                     with st.spinner("🎯 Generating focus areas..."):
-<<<<<<< HEAD
-                        try:
-                            focus_areas = PromptDesigner(model).generate_focus_areas(topic)
-                            if focus_areas:
-                                st.session_state.app_state['focus_areas'] = focus_areas
-                                st.rerun()
-                        except Exception as e:
-                            logger.error(f"Error generating focus areas: {str(e)}")
-                            st.error(
-                                "Failed to generate focus areas. This can happen if the topic is too broad or specific. "
-                                "You can either try again or skip focus area selection."
-                            )
-                            # Add a retry button
-                            if st.button("🔄 Retry Focus Areas", use_container_width=True):
-                                st.session_state.app_state['focus_areas'] = None
-                                st.rerun()
-                            # Add a skip button
-                            if st.button("⏭️ Skip Focus Areas", use_container_width=True):
-                                st.session_state.app_state['show_framework'] = True
-                                st.rerun()
-                            return
-=======
                         focus_areas = PromptDesigner(model).generate_focus_areas(st.session_state.app_state['topic'])
                         if focus_areas:
                             st.session_state.app_state['focus_areas'] = focus_areas
                             st.rerun()  # Ensure UI updates with new focus areas
->>>>>>> e4a82941
                 
                 if st.session_state.app_state['focus_areas']:
                     proceed, selected = display_focus_selection(
@@ -933,60 +544,12 @@
                     st.session_state.app_state['selected_areas'] = selected
                     
                     if proceed:
-<<<<<<< HEAD
-                        st.session_state.app_state['show_framework'] = True
-                        st.rerun()
-=======
                         with st.spinner("Enhancing prompt with focus areas..."):
                             enhanced_prompt = PromptDesigner(model).design_prompt(st.session_state.app_state['topic'], selected)
                             st.session_state.app_state['enhanced_prompt'] = enhanced_prompt
                             st.rerun()
->>>>>>> e4a82941
         
         if st.session_state.app_state['show_framework']:
-<<<<<<< HEAD
-            with framework_container:
-                if not st.session_state.app_state['framework']:
-                    with st.spinner("🔨 Building research framework..."):
-                        try:
-                            # First, create optimized prompt for the Framework Engineer
-                            prompt_for_framework = PromptDesigner(model).create_optimized_prompt(
-                                topic,
-                                st.session_state.app_state.get('selected_areas')
-                            )
-                            
-                            if prompt_for_framework:
-                                st.session_state.app_state['prompt'] = prompt_for_framework
-                                
-                                # Then have Framework Engineer create topic-specific framework
-                                framework = FrameworkEngineer(model).create_framework(
-                                    topic,
-                                    prompt_for_framework,
-                                    st.session_state.app_state.get('selected_areas')
-                                )
-                                
-                                if framework:
-                                    st.session_state.app_state['framework'] = framework
-                                    st.session_state.app_state['show_analysis'] = True
-                                    st.rerun()
-                                    
-                        except Exception as e:
-                            logger.error(f"Error generating framework: {str(e)}")
-                            st.error("Failed to generate research framework. Please try again.")
-                            return
-                
-                if st.session_state.app_state['framework']:
-                    with st.expander("📄 Topic-Specific Research Framework", expanded=False):
-                        try:
-                            st.markdown("---")
-                            st.markdown("**Research Framework to Guide Analysis:**")
-                            st.markdown(st.session_state.app_state['framework'])
-                            st.markdown("---")
-                            st.success("Framework generated successfully! Proceeding with research analysis following this framework...")
-                        except Exception as e:
-                            logger.error(f"Error displaying framework: {str(e)}")
-                            st.error("Error displaying framework. Please try again.")
-=======
             process_stage('framework', containers['framework'],
                          lambda **kwargs: FrameworkEngineer(model).create_framework(
                              st.session_state.app_state['prompt'],
@@ -994,32 +557,15 @@
                          ),
                          'analysis', spinner_text="🔨 Building analysis framework...",
                          display_fn=lambda x: st.expander("🎯 Research Framework", expanded=False).markdown(x))
->>>>>>> e4a82941
         
         # Process analysis (special handling due to iterations)
         if st.session_state.app_state['show_analysis']:
             with containers['analysis']:
                 if len(st.session_state.app_state.get('analysis_results', [])) < st.session_state.app_state['iterations']:
                     with st.spinner("🔄 Performing analysis..."):
-                        # Get previous analysis content if it exists
-                        previous_analysis = None
-                        if st.session_state.app_state['analysis_results']:
-                            last_result = st.session_state.app_state['analysis_results'][-1]
-                            previous_analysis = f"{last_result.title}\n{last_result.subtitle or ''}\n{last_result.content}"
-                        
                         result = ResearchAnalyst(model).analyze(
                             st.session_state.app_state['topic'],
                             st.session_state.app_state['framework'],
-<<<<<<< HEAD
-                            st.session_state.app_state['prompt'],
-                            len(st.session_state.app_state['analysis_results']),
-                            st.session_state.app_state['iterations'],
-                            previous_analysis
-                        )
-                        if result:
-                            st.session_state.app_state['analysis_results'].append(result)
-                            
-=======
                             st.session_state.app_state['analysis_results'][-1] if st.session_state.app_state.get('analysis_results') else None
                         )
                         if result:
@@ -1027,36 +573,15 @@
                             if 'analysis_results' not in st.session_state.app_state:
                                 st.session_state.app_state['analysis_results'] = []
                             st.session_state.app_state['analysis_results'].append(content)
->>>>>>> e4a82941
                             if len(st.session_state.app_state['analysis_results']) == st.session_state.app_state['iterations']:
                                 st.session_state.app_state['show_summary'] = True
                             st.rerun()
                 
-<<<<<<< HEAD
-                # Display analysis results
-                display_analysis(st.session_state.app_state['analysis_results'])
-=======
                 for i, result in enumerate(st.session_state.app_state.get('analysis_results', [])):
                     with st.expander(f"🔄 Research Analysis #{i + 1}", expanded=False):
                         st.markdown(result)
->>>>>>> e4a82941
         
         if st.session_state.app_state['show_summary']:
-<<<<<<< HEAD
-            with summary_container:
-                if not st.session_state.app_state['summary']:
-                    with st.spinner("📊 Generating final report..."):
-                        summary = SynthesisExpert(model).synthesize(
-                            topic,
-                            st.session_state.app_state['analysis_results']
-                        )
-                        if summary:
-                            st.session_state.app_state['summary'] = summary
-                            st.rerun()
-                
-                if st.session_state.app_state['summary']:
-                    display_final_report(st.session_state.app_state['summary'])
-=======
             process_stage('summary', containers['summary'],
                          lambda **kwargs: SynthesisExpert(model).synthesize(
                              st.session_state.app_state['topic'],
@@ -1065,7 +590,6 @@
                          spinner_text="📊 Generating final report...",
                          display_fn=lambda x: st.expander("📊 Final Report", expanded=False).markdown(x))
                      
->>>>>>> e4a82941
     except Exception as e:
         handle_error(e, "analysis")
         return
