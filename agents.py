--- conflicted
+++ resolved
@@ -68,11 +68,7 @@
 1. Did You Know: Share one fascinating, lesser-known fact about the topic. Keep it to a single clear sentence. Include 1-3 relevant emojis placed naturally within the text where they are most contextually relevant (not grouped at the start).
 2. Overview: If '{topic}' is a question, provide a clear, direct answer. Otherwise, provide a clear, accessible 2-3 sentence explanation for a general audience. Focus on key points and avoid technical jargon. Include 1-3 relevant emojis placed naturally within the text where they are most contextually relevant (not grouped at the start).
 
-<<<<<<< HEAD
-Format your response EXACTLY as shown below:
-=======
 Format your response EXACTLY as shown below, including the comma between key-value pairs:
->>>>>>> d0f182c6
 {{"did_you_know": "Your fact here with contextual emojis", "eli5": "Your overview here with contextual emojis"}}
 
 Important:
@@ -81,11 +77,7 @@
 - Use only straight quotes (")
 - No line breaks in the dictionary
 - Keep the exact keys: did_you_know, eli5
-<<<<<<< HEAD
-- Ensure proper dictionary formatting with commas between key-value pairs
-=======
 - Ensure proper dictionary formatting with comma between key-value pairs
->>>>>>> d0f182c6
 - Avoid nested quotes or special characters"""
         
         try:
