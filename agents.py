"""Agent implementations for the MARA application."""

import logging
<<<<<<< HEAD
import sqlite3
import json
import hashlib
from typing import Any, Dict, Optional, List
from dataclasses import dataclass
from datetime import datetime, timedelta
=======
from typing import Dict, Any, Optional, List
>>>>>>> e4a82941

import google.generativeai as genai
from google.generativeai.types import GenerationConfig

<<<<<<< HEAD
from config import config
from utils import handle_error, ProcessingError

logger = logging.getLogger(__name__)

class Cache:
    """SQLite-based persistent cache."""
    
    def __init__(self, db_path: str = "cache.db"):
        self.db_path = db_path
        self._init_db()
    
    def _init_db(self):
        """Initialize the cache database."""
        with sqlite3.connect(self.db_path) as conn:
            conn.execute("""
                CREATE TABLE IF NOT EXISTS cache (
                    key TEXT PRIMARY KEY,
                    value TEXT NOT NULL,
                    timestamp DATETIME DEFAULT CURRENT_TIMESTAMP
                )
            """)
    
    def _generate_key(self, prefix: str, data: Any) -> str:
        """Generate a cache key."""
        data_str = json.dumps(data, sort_keys=True)
        return f"{prefix}:{hashlib.sha256(data_str.encode()).hexdigest()}"
    
    def get(self, prefix: str, data: Any, max_age: Optional[timedelta] = None) -> Optional[Any]:
        """Retrieve value from cache."""
        key = self._generate_key(prefix, data)
        with sqlite3.connect(self.db_path) as conn:
            if max_age:
                cutoff = datetime.now() - max_age
                result = conn.execute(
                    "SELECT value FROM cache WHERE key = ? AND timestamp > ?",
                    (key, cutoff)
                ).fetchone()
            else:
                result = conn.execute(
                    "SELECT value FROM cache WHERE key = ?",
                    (key,)
                ).fetchone()
        
        return json.loads(result[0]) if result else None
    
    def set(self, prefix: str, data: Any, value: Any):
        """Store value in cache."""
        key = self._generate_key(prefix, data)
        with sqlite3.connect(self.db_path) as conn:
            conn.execute(
                "INSERT OR REPLACE INTO cache (key, value) VALUES (?, ?)",
                (key, json.dumps(value))
            )

# Global cache instance
cache = Cache()

@dataclass
class ResearchResult:
    """Data class for research results."""
    title: str
    subtitle: Optional[str] = None
    content: str = ""

=======
from config import (
    PROMPT_DESIGN_CONFIG,
    FRAMEWORK_CONFIG,
    ANALYSIS_CONFIG,
    SYNTHESIS_CONFIG,
    PREANALYSIS_CONFIG
)
from utils import rate_limit_decorator, parse_title_content

logger = logging.getLogger(__name__)

>>>>>>> e4a82941
class BaseAgent:
    """Base class for all agents."""
    
    def __init__(self, model: Any):
        if not isinstance(model, genai.GenerativeModel):
            raise ValueError("model must be an instance of GenerativeModel")
        self.model = model
    
<<<<<<< HEAD
    def _generate_content(self, prompt: str, config: GenerationConfig) -> Optional[str]:
        """Generate content with error handling."""
        try:
            generation_config = config.model_dump() if hasattr(config, 'model_dump') else config
            response = self.model.generate_content(prompt, generation_config=generation_config)
            
            if not response.text:
                if hasattr(response, 'prompt_feedback'):
                    logger.error(f"Content blocked due to safety settings: {response.prompt_feedback}")
                    raise ProcessingError("Content generation blocked by safety settings. Please try rephrasing your request.")
                else:
                    logger.error("Empty response from model with no feedback")
                    raise ProcessingError("Empty response from model")
            
            return response.text.strip()
            
        except Exception as e:
            logger.exception(f"Error generating content: {str(e)}")
            if "safety" in str(e).lower():
                raise ProcessingError("Content generation was blocked by safety settings. Please try rephrasing your request.")
            raise ProcessingError(f"Failed to generate content: {str(e)}")
=======
    @property
    def last_thoughts(self) -> Optional[str]:
        """Get the last model's thoughts for debugging or chaining."""
        return self._last_thoughts
    
    def _extract_content(self, response: Any) -> Optional[str]:
        """Extract content from response."""
        try:
            if not response:
                logger.error("Empty response from model")
                return None
            
            # Get the full response text
            full_text = None
            
            # Try parts accessor first since it's recommended for complex responses
            try:
                if hasattr(response, 'parts'):
                    full_text = "".join(part.text for part in response.parts)
                elif hasattr(response, 'candidates'):
                    full_text = response.candidates[0].content.parts[0].text
                else:
                    full_text = response.text
            except (AttributeError, IndexError) as e:
                logger.error(f"Failed to extract text from response: {str(e)}")
                return None
            
            if not full_text or not full_text.strip():
                logger.error("Extracted empty text from response")
                return None
                
            logger.info(f"Raw response text: {full_text}")
            
            # Just clean up whitespace and return the content
            final_content = full_text.strip()
            if not final_content:
                logger.error("No content extracted")
                return None
                
            logger.info(f"Extracted content: {final_content}")
            return final_content
            
        except Exception as e:
            logger.error(f"Error extracting content: {str(e)}")
            return None
    
    @rate_limit_decorator
    def generate_content(self, prompt: str, config: Dict[str, Any]) -> Optional[str]:
        """Generate content with rate limiting and error handling."""
        try:
            logger.info("Generating content with Gemini API...")
            logger.info(f"Configuration: {config}")
            
            if not prompt or not prompt.strip():
                logger.error("Empty prompt provided")
                raise ValueError("Empty prompt provided")
                
            if not self.model:
                logger.error("Model not initialized")
                raise ValueError("Model not initialized")
            
            try:
                response = self.model.generate_content(
                    prompt,
                    generation_config=GenerationConfig(**config)
                )
                logger.info("Successfully received response from Gemini API")
                
                if not response:
                    logger.error("Received empty response from Gemini API")
                    return None
                
                content = self._extract_content(response)
                if content:
                    logger.info("Successfully extracted content from response")
                    return content
                else:
                    logger.error("Failed to extract content from response")
                    return None
                    
            except Exception as e:
                logger.error(f"Error calling Gemini API: {str(e)}")
                raise
                
        except Exception as e:
            logger.error(f"Content generation error: {str(e)}")
            raise  # Re-raise to be handled by the calling function

class PreAnalysisAgent(BaseAgent):
    """Agent responsible for generating quick insights before main analysis."""
    
    def generate_insights(self, topic: str) -> Optional[Dict[str, str]]:
        """Generate quick insights about the topic."""
        try:
            logger.info(f"Generating insights for topic: {topic}")
            
            # Generate fun fact
            fact_prompt = (
                f"Generate a single interesting fact about {topic}. "
                "Make it surprising and include 1-2 relevant emojis. "
                "Keep it to one sentence."
            )
            
            logger.info("Generating fun fact...")
            fact_text = self.generate_content(fact_prompt, PREANALYSIS_CONFIG)
            if not fact_text:
                logger.error("Failed to generate fun fact")
                return None
            logger.info("Fun fact generated successfully")
            
            # Generate ELI5
            eli5_prompt = (
                f"Provide a clear, direct overview of {topic} in 1-3 sentences. "
                "Include 1-3 relevant emojis naturally within the text. "
                "Focus on key points and avoid phrases like 'The question is about'."
            )
            
            logger.info("Generating ELI5 explanation...")
            eli5_text = self.generate_content(eli5_prompt, PREANALYSIS_CONFIG)
            if not eli5_text:
                logger.error("Failed to generate ELI5 explanation")
                return None
            logger.info("ELI5 explanation generated successfully")
            
            insights = {
                'did_you_know': fact_text,
                'eli5': eli5_text
            }
            logger.info("Successfully generated both insights")
            return insights
            
        except Exception as e:
            logger.error(f"PreAnalysis generation failed: {str(e)}")
            raise  # Re-raise the exception to be handled by the process_stage function
>>>>>>> e4a82941

class PreAnalysisAgent(BaseAgent):
    """Quick insights agent."""
    
<<<<<<< HEAD
    @handle_error
    def generate_insights(self, topic: str) -> Optional[Dict[str, str]]:
        """Generate quick insights about the topic."""
        cached = cache.get("insights", topic, max_age=timedelta(days=1))
        if cached:
            logger.info(f"Using cached insights for topic: {topic}")
            return cached
        
        logger.info(f"Generating new insights for topic: {topic}")
        
        fact_prompt = (
            f"Share one fascinating and unexpected fact about {topic}. "
            "Focus on a surprising or counter-intuitive aspect that most people wouldn't know. "
            "Format as a complete, well-structured sentence. "
            "\nEmoji guidelines:\n"
            "- Use 1-2 emojis that naturally relate to key concepts\n"
            "- Place emojis next to the concepts they represent\n"
            "- Don't cluster emojis together\n"
            "- Ensure the text makes sense if emojis were removed"
        )
        fact = self._generate_content(fact_prompt, config.PROMPT_DESIGN_CONFIG)
        
        eli5_prompt = (
            f"If '{topic}' is a question, answer it simply. "
            "Otherwise, explain {topic} in a way that's easy to understand. "
            "Use simple language and give a 2-3 sentence response. "
            "\nEmoji guidelines:\n"
            "- Use 2-4 emojis that naturally relate to key concepts\n"
            "- Place emojis next to the concepts they represent\n"
            "- Use emojis to highlight key points or transitions\n"
            "- Don't cluster emojis together\n"
            "- Ensure the text makes sense if emojis were removed"
        )
        eli5 = self._generate_content(eli5_prompt, config.PROMPT_DESIGN_CONFIG)
        
        insights = {
            'did_you_know': fact,
            'eli5': eli5
        }
=======
    def generate_focus_areas(self, topic: str) -> Optional[list]:
        """Generate potential focus areas for the topic."""
        try:
            prompt = f"""Generate 10-12 diverse focus areas for analyzing {topic}.
            
            Include a balanced mix of perspectives:
            - Academic/Theoretical (core concepts, frameworks, methodologies)
            - Practical/Applied (real-world applications, case studies)
            - Social/Cultural (societal impact, cultural significance)
            - Historical/Evolutionary (development over time, key milestones)
            - Current/Future (emerging trends, future implications)
            - Critical/Analytical (challenges, debates, controversies)
            - Human Interest (personal stories, everyday relevance)
            - Technical/Specialized (specific processes, technical aspects)
            
            Guidelines:
            - Keep primary topic "{topic}" central to each focus area
            - Each focus area should be 2-5 words, specific and distinct
            - Ensure variety in scope (micro to macro perspectives)
            - Include both mainstream and unique angles
            - Balance serious academic with engaging/accessible aspects
            
            Format as a Python list of strings.
            Example: ["Historical Development Patterns", "Societal Impact Analysis", "Technical Implementation Methods"]"""
            
            response_text = self.generate_content(prompt, PROMPT_DESIGN_CONFIG)
            if not response_text:
                return None
                
            # Extract list from response and clean up
            try:
                # Remove any markdown code block syntax
                text = response_text.replace("```python", "").replace("```", "").strip()
                # Safely evaluate the string as a Python list
                focus_areas = eval(text)
                if not isinstance(focus_areas, list):
                    return None
                return focus_areas
            except:
                logger.error("Failed to parse focus areas response")
                return None
            
        except Exception as e:
            logger.error(f"Focus areas generation failed: {str(e)}")
            return None
    
    def design_prompt(self, topic: str, selected_focus_areas: Optional[list] = None) -> Optional[str]:
        """Design an optimal prompt for the given topic."""
        base_prompt = f"""Create a detailed research framework prompt for analyzing {topic}."""
        
        if selected_focus_areas:
            focus_areas_str = "\n".join(f"- {area}" for area in selected_focus_areas)
            base_prompt += f"\nFocus on these areas:\n{focus_areas_str}"
        
        base_prompt += "\nEnsure the framework covers essential aspects while maintaining academic rigor."
>>>>>>> e4a82941
        
        cache.set("insights", topic, insights)
        return insights

class PromptDesigner(BaseAgent):
    """Research framework designer."""
    
<<<<<<< HEAD
    @handle_error
    def generate_focus_areas(self, topic: str) -> Optional[List[str]]:
        """Generate focus areas for the topic."""
        cached = cache.get("focus_areas", topic, max_age=timedelta(days=1))
        if cached:
            logger.info(f"Using cached focus areas for topic: {topic}")
            return cached
=======
    def create_framework(self, initial_prompt: str, enhanced_prompt: Optional[str] = None) -> Optional[str]:
        """Create a research framework based on the prompt design."""
        # Combine prompts if enhanced prompt exists
        prompt_context = initial_prompt
        if enhanced_prompt:
            prompt_context = f"""Initial Prompt:
            {initial_prompt}
>>>>>>> e4a82941
            
        logger.info(f"Generating focus areas for topic: {topic}")
        
<<<<<<< HEAD
        prompt = (
            f"Generate 8 key research areas for analyzing {topic}.\n\n"
            "Requirements:\n"
            "1. Each area should be a clear, specific aspect of the topic\n"
            "2. Write each area on a new line\n"
            "3. Use simple, clear phrases (3-7 words each)\n"
            "4. No numbering, bullets, or special characters\n"
            "5. No explanations or additional text\n\n"
            "Example format:\n"
            "Historical Development and Origins\n"
            "Economic Impact and Market Trends\n"
            "Social and Cultural Implications\n"
            "..."
        )
        
        try:
            response = self._generate_content(prompt, config.PROMPT_DESIGN_CONFIG)
            areas = []
            for line in response.split('\n'):
                cleaned = line.strip()
                cleaned = cleaned.strip('•-*[]()#').strip()
                cleaned = cleaned.strip('1234567890.').strip()
                cleaned = cleaned.strip('"\'').strip()
                
                if (cleaned and 
                    len(cleaned.split()) >= 2 and
                    len(cleaned.split()) <= 7 and
                    not any(cleaned.startswith(x) for x in ['•', '-', '*', '#', '>', '•']) and
                    not cleaned.lower().startswith(('example', 'note:', 'format'))):
                    areas.append(cleaned)
            
            valid_areas = areas[:8]
            
            if len(valid_areas) < 3:
                logger.error(f"Not enough valid focus areas generated. Got {len(valid_areas)}: {valid_areas}")
                raise ProcessingError("Failed to generate enough valid focus areas")
            
            logger.info(f"Successfully generated {len(valid_areas)} focus areas")
            cache.set("focus_areas", topic, valid_areas)
            return valid_areas
            
        except Exception as e:
            logger.error(f"Error generating focus areas: {str(e)}")
            logger.error(f"Raw response: {response}")
            raise ProcessingError("Failed to generate valid focus areas") from e
=======
        prompt = f"""{prompt_context}

        As a distinguished research methodologist, create an innovative yet rigorous research framework that transcends conventional boundaries while maintaining academic integrity. Structure the framework as follows:

        A. Research Objectives:
           1. Primary Research Questions
              - Core inquiries that challenge existing paradigms
              - Questions that bridge multiple disciplines
              - Investigations that reveal hidden connections
           2. Secondary Research Questions
              - Supporting inquiries that illuminate nuances
              - Questions that explore unexpected relationships
              - Probes into underlying mechanisms
           3. Expected Outcomes
              - Anticipated theoretical contributions
              - Potential paradigm shifts
              - Novel interpretative frameworks

        B. Methodological Approach:
           1. Research Methods
              - Integration of complementary methodologies
              - Innovative analytical approaches
              - Cross-disciplinary techniques
           2. Data Collection Strategies
              - Multi-modal evidence gathering
              - Triangulation approaches
              - Novel data source identification
           3. Analysis Techniques
              - Advanced interpretative methods
              - Pattern recognition strategies
              - Synthesis of disparate findings

        C. Investigation Areas:
           1. Core Topics
              - Central theoretical constructs
              - Key phenomenological aspects
              - Fundamental relationships
           2. Subtopics
              - Emergent themes and patterns
              - Interconnected elements
              - Hidden variables
           3. Cross-cutting Themes
              - Meta-level patterns
              - Systemic relationships
              - Unexpected correlations

        D. Theoretical Integration:
           1. Conceptual Frameworks
              - Synthesis of competing theories
              - Novel theoretical propositions
              - Integration points
           2. Interdisciplinary Connections
              - Cross-domain implications
              - Theoretical bridges
              - Paradigm intersections
           3. Knowledge Gaps
              - Theoretical blind spots
              - Unexplored territories
              - Potential breakthroughs

        E. Critical Perspectives:
           1. Epistemological Considerations
              - Underlying assumptions
              - Knowledge construction
              - Theoretical limitations
           2. Methodological Tensions
              - Competing approaches
              - Validity challenges
              - Integration difficulties
           3. Alternative Viewpoints
              - Contrasting frameworks
              - Opposing perspectives
              - Novel interpretations

        F. Research Impact:
           1. Theoretical Implications
              - Paradigm advancement
              - Knowledge expansion
              - Conceptual innovation
           2. Practical Applications
              - Real-world relevance
              - Implementation pathways
              - Societal impact
           3. Future Directions
              - Emerging questions
              - Research trajectories
              - Potential developments

        For each section and subsection:
        - Develop sophisticated, multi-layered analyses
        - Identify unexpected connections and relationships
        - Challenge conventional wisdom while maintaining rigor
        - Consider both obvious and subtle implications
        - Integrate diverse theoretical perspectives
        - Highlight potential paradigm shifts
        - Emphasize novel interpretative frameworks

        Use precise academic language while ensuring clarity and accessibility.
        Focus on creating a framework that reveals hidden patterns and unexpected insights."""
        
        return self.generate_content(prompt, FRAMEWORK_CONFIG)

class ResearchAnalyst(BaseAgent):
    """Agent responsible for conducting research analysis."""
    
    def __init__(self, model: Any):
        super().__init__(model)
        self.iteration_count = 0
        
    def _get_analysis_config(self) -> Dict[str, Any]:
        """Get analysis configuration with dynamic temperature scaling."""
        from config import (
            ANALYSIS_CONFIG, 
            ANALYSIS_BASE_TEMP, 
            ANALYSIS_TEMP_INCREMENT,
            ANALYSIS_MAX_TEMP
        )
        
        config = ANALYSIS_CONFIG.copy()
        # Increase temperature with each iteration, but cap at max
        temp = min(
            ANALYSIS_BASE_TEMP + (self.iteration_count * ANALYSIS_TEMP_INCREMENT),
            ANALYSIS_MAX_TEMP
        )
        config["temperature"] = temp
        return config
    
    def analyze(self, topic: str, framework: str, previous_analysis: Optional[str] = None) -> Optional[Dict[str, str]]:
        """Conduct research analysis."""
        if previous_analysis is None:
            self.iteration_count = 0  # Reset counter for new analysis
            prompt = f"""As a Nobel laureate-level expert in the field, conduct a groundbreaking initial research analysis of '{topic}'. 
            Leverage the provided framework to reveal profound insights and unexpected connections while maintaining rigorous academic standards.
            
            Framework context:
            {framework}
            
            Structure your analysis using this format:

            Start with:
            Title: [Compelling title that captures the essence of your discoveries]
            Subtitle: [Intriguing aspect that challenges conventional understanding]

            Then provide a comprehensive analysis following this structure:

            1. Introduction
               - Contextual groundwork that challenges existing paradigms
               - Novel framing of the research scope
               - Ambitious yet achievable objectives that push boundaries
               - Unexpected angles or perspectives that merit exploration

            2. Theoretical Foundation
               - Synthesis of competing theoretical frameworks
               - Identification of hidden assumptions and biases
               - Novel theoretical connections across disciplines
               - Emerging paradigms and their implications

            3. Methodological Innovation
               - Advanced analytical approaches
               - Integration of complementary methods
               - Novel data triangulation strategies
               - Innovative analytical frameworks

            4. Key Discoveries
               - Groundbreaking findings with robust evidence (with citations)
               - Unexpected patterns and relationships
               - Counter-intuitive insights
               - Paradigm-shifting implications

            5. Critical Analysis
               - Deep examination of complex relationships (with citations)
               - Multi-level interpretation of findings
               - Integration of competing perspectives
               - Identification of emergent patterns
               - Exploration of paradoxes and tensions

            6. Theoretical Implications
               - Contributions to existing theories
               - Novel theoretical propositions
               - Cross-disciplinary implications
               - Potential paradigm shifts
               - Future theoretical directions

            7. Practical Significance
               - Real-world applications and impact
               - Implementation challenges and opportunities
               - Societal implications
               - Future possibilities

            8. Research Frontiers
               - Emerging questions and paradoxes
               - Unexplored territories
               - Methodological innovations needed
               - Future research trajectories

            9. References
               - Comprehensive bibliography in APA format
               - Include DOIs where available
               - Balance seminal works with cutting-edge research
               - Include cross-disciplinary sources

            Critical Requirements:
            - Challenge conventional wisdom while maintaining academic rigor
            - Identify unexpected connections across disciplines
            - Support all claims with robust evidence and citations
            - Include 3-4 citations per major section
            - Balance theoretical depth with practical implications
            - Emphasize novel interpretations and insights
            - Consider counter-intuitive findings
            - Explore paradoxes and tensions in the field
            - Integrate competing theoretical perspectives
            - Highlight potential paradigm shifts

            Your analysis should not merely summarize existing knowledge but should push the boundaries of understanding while maintaining scholarly excellence."""
        else:
            self.iteration_count += 1  # Increment counter for subsequent iterations
            prompt = f"""As a Nobel laureate building upon previous research, conduct a deeper analysis that reveals new layers of understanding and unexpected connections.
            
            Previous analysis:
            {previous_analysis}
            
            For iteration #{self.iteration_count + 1}, transcend conventional boundaries by:
            1. Identifying subtle patterns and hidden relationships
            2. Exploring paradoxes and apparent contradictions
            3. Challenging assumptions and established paradigms
            4. Synthesizing disparate findings into novel frameworks
            5. Revealing unexpected implications and applications
            
            Structure your analysis using this format:

            Start with:
            Title: [Compelling title that captures your novel insights]
            Subtitle: [Intriguing aspect that challenges current understanding]

            Then provide:

            1. Meta-Analysis
               - Critical evaluation of previous findings
               - Identification of hidden patterns
               - Emerging questions and paradoxes
               - Novel interpretative frameworks

            2. Theoretical Advancement
               - Integration of competing perspectives
               - Novel theoretical propositions
               - Cross-disciplinary implications
               - Paradigm-shifting insights

            3. Methodological Innovation
               - Advanced analytical approaches
               - Novel data interpretation strategies
               - Integration of diverse methods
               - Innovative frameworks

            4. Unexpected Connections
               - Cross-domain relationships
               - Counter-intuitive findings
               - Emergent patterns
               - Novel synthesis of ideas

            5. Critical Implications
               - Theoretical breakthroughs
               - Practical applications
               - Societal impact
               - Future directions

            6. References
               - Comprehensive bibliography in APA format
               - Include DOIs where available
               - Emphasize cutting-edge research
               - Include cross-disciplinary sources

            Critical Requirements:
            - Push beyond conventional analysis while maintaining rigor
            - Identify subtle patterns and relationships
            - Support novel insights with robust evidence
            - Include 3-4 citations per major section
            - Emphasize unexpected connections
            - Challenge existing paradigms
            - Explore paradoxes and tensions
            - Propose innovative frameworks
            - Consider counter-intuitive implications

            Note: As iteration {self.iteration_count + 1}, strive to reveal deeper layers of understanding and unexpected connections that challenge and expand current knowledge."""
        
        result = self.generate_content(prompt, self._get_analysis_config())
        if result:
            return parse_title_content(result)
        return None

class SynthesisExpert(BaseAgent):
    """Agent responsible for synthesizing research findings."""
>>>>>>> e4a82941
    
    @handle_error
    def design_prompt(self, topic: str, focus_areas: Optional[List[str]] = None) -> Optional[str]:
        """Design research prompt."""
        cache_key = {"topic": topic, "areas": focus_areas}
        cached = cache.get("prompt", cache_key, max_age=timedelta(days=1))
        if cached:
            return cached
            
        if focus_areas:
            prompt = (
                f"Create a focused research framework for analyzing {topic}, "
                f"specifically examining: {', '.join(focus_areas[:3])}.\n\n"
                "Structure the response in these sections:\n"
                "1. Research Questions (2-3 clear, focused questions)\n"
                "2. Key Areas to Investigate (3-4 main topics)\n"
                "3. Methodology (2-3 specific research methods)\n"
                "4. Expected Outcomes (2-3 anticipated findings)\n\n"
                "Keep each section concise but informative."
            )
        else:
            prompt = (
                f"Create a focused research framework for analyzing {topic}.\n\n"
                "Structure the response in these sections:\n"
                "1. Research Questions (2-3 clear, focused questions)\n"
                "2. Key Areas to Investigate (3-4 main topics)\n"
                "3. Methodology (2-3 specific research methods)\n"
                "4. Expected Outcomes (2-3 anticipated findings)\n\n"
                "Keep each section concise but informative."
            )
        
        result = self._generate_content(prompt, config.PROMPT_DESIGN_CONFIG)
        cache.set("prompt", cache_key, result)
        return result
    
    @handle_error
    def create_optimized_prompt(
        self,
        topic: str,
        focus_areas: Optional[List[str]] = None
    ) -> Optional[str]:
        """Create an optimized prompt for the Framework Engineer."""
        cache_key = {"topic": topic, "areas": focus_areas}
        cached = cache.get("optimized_prompt", cache_key, max_age=timedelta(days=1))
        if cached:
            return cached
            
        focus_text = ", ".join(focus_areas) if focus_areas else "all relevant aspects"
        
        prompt = (
            f"As a Framework Engineer, develop a comprehensive research framework for analyzing {topic}.\n\n"
            f"Focus Areas: {focus_text}\n\n"
            "Your framework should:\n"
            "1. Be specifically tailored to this topic and focus areas\n"
            "2. Define clear research boundaries and scope\n"
            "3. Identify key research objectives and questions\n"
            "4. Specify methodological approaches\n"
            "5. Outline data collection and analysis strategies\n"
            "6. Consider potential challenges and limitations\n"
            "7. Suggest evaluation criteria for findings\n\n"
            "This framework will guide a Research Analyst in conducting a thorough, "
            "systematic investigation of the topic. Ensure the framework provides clear "
            "direction while allowing for discovery of unexpected insights.\n\n"
            "The framework should enable progressive deepening of analysis across multiple "
            "research iterations, with each iteration building upon previous findings."
        )
        
        result = self._generate_content(prompt, config.PROMPT_DESIGN_CONFIG)
        cache.set("optimized_prompt", cache_key, result)
        return result

class FrameworkEngineer(BaseAgent):
    """Research framework engineer."""
    
    @handle_error
    def create_framework(
        self,
        topic: str,
        optimized_prompt: str,
        focus_areas: Optional[List[str]] = None
    ) -> Optional[str]:
        """Create a comprehensive research framework."""
        cache_key = {
            "topic": topic,
            "prompt": optimized_prompt,
            "areas": focus_areas
        }
        cached = cache.get("framework", cache_key, max_age=timedelta(days=1))
        if cached:
            return cached
        
        prompt = (
            f"Create a comprehensive research framework based on this prompt:\n\n"
            f"{optimized_prompt}\n\n"
            "Structure the framework with these sections:\n\n"
            "1. Research Objectives\n"
            "   - Primary objective\n"
            "   - Secondary objectives\n"
            "   - Specific goals\n\n"
            "2. Methodology\n"
            "   - Research approach\n"
            "   - Data collection methods\n"
            "   - Analysis techniques\n\n"
            "3. Key Areas of Investigation\n"
            "   - Primary focus areas\n"
            "   - Secondary themes\n"
            "   - Cross-cutting issues\n\n"
            "4. Expected Outcomes\n"
            "   - Anticipated findings\n"
            "   - Potential insights\n"
            "   - Success criteria\n\n"
            "5. Research Parameters\n"
            "   - Scope boundaries\n"
            "   - Limitations\n"
            "   - Assumptions\n\n"
            "Format with clear headings and bullet points."
        )
        
        framework = self._generate_content(prompt, config.FRAMEWORK_CONFIG)
        cache.set("framework", cache_key, framework)
        return framework

class ResearchAnalyst(BaseAgent):
    """Research analyst with Nobel laureate expertise."""
    
    @handle_error
    def analyze(
        self,
        topic: str,
        framework: str,
        optimized_prompt: str,
        iteration: int,
        total_iterations: int,
        previous: Optional[str] = None
    ) -> Optional[ResearchResult]:
        """Analyze a specific aspect of the topic with Nobel-level expertise."""
        # Adjust temperature based on iteration
        base_temp = 0.6
        temp_increment = 0.1
        current_temp = min(base_temp + (iteration * temp_increment), 0.9)
        
        analysis_config = config.ANALYSIS_CONFIG.model_dump()
        analysis_config['temperature'] = current_temp
        
        # Expert perspective prompt
        expert_prompt = (
            "You are an expert researcher and Nobel laureate with deep expertise in fields relevant to this topic. "
            "Your research should be thorough and should reflect this level of understanding. "
            "Focus exclusively on the topic and specified focus areas, providing unique insights "
            "and uncovering meaningful connections within this scope.\n\n"
        )
        
        if previous:
            prompt = (
                f"{expert_prompt}"
                f"Iteration {iteration + 1} of {total_iterations} - Advanced Research Analysis\n\n"
                f"Topic: {topic}\n"
                f"Previous Analysis:\n{previous}\n\n"
                f"Framework:\n{framework}\n\n"
                f"Optimized Prompt:\n{optimized_prompt}\n\n"
                "Building upon the previous analysis:\n"
                "1. Identify a key aspect from the previous analysis that warrants deeper exploration\n"
                "2. Uncover novel connections and insights within the topic scope\n"
                "3. Apply your expertise to reveal hidden patterns and relationships\n\n"
                "Format your response with:\n"
                "1. A concise main title that captures the key insight or finding\n"
                "2. A descriptive subtitle on the next line that provides context\n"
                "3. Detailed analysis incorporating:\n"
                "   - Key theoretical insights about the topic\n"
                "   - Relevant empirical evidence and data\n"
                "   - Novel perspectives and interpretations\n"
                "   - Important connections within the topic scope\n"
                "4. At least 3 significant findings or implications\n"
                "5. Relevant academic citations and references\n\n"
                "Title format example:\n"
                "Environmental Impact Assessment\n"
                "Analyzing Long-term Ecological Changes and Conservation Strategies\n\n"
                "Stay focused on the topic and its direct implications.\n"
                f"Note: This is iteration {iteration + 1} of {total_iterations}, "
                f"with analysis temperature set to {current_temp} for increased insight generation."
            )
        else:
            prompt = (
                f"{expert_prompt}"
                f"Iteration 1 of {total_iterations} - Initial Advanced Research Analysis\n\n"
                f"Topic: {topic}\n"
                f"Framework:\n{framework}\n\n"
                f"Optimized Prompt:\n{optimized_prompt}\n\n"
                "Establish the foundation for progressive analysis:\n"
                "1. Identify the core concepts and principles of the topic\n"
                "2. Map the current understanding and key debates\n"
                "3. Highlight critical aspects needing deeper investigation\n\n"
                "Format your response with:\n"
                "1. A concise main title that captures the key insight or finding\n"
                "2. A descriptive subtitle on the next line that provides context\n"
                "3. Detailed analysis incorporating:\n"
                "   - Key theoretical insights about the topic\n"
                "   - Relevant empirical evidence and data\n"
                "   - Novel perspectives and interpretations\n"
                "   - Important connections within the topic scope\n"
                "4. At least 3 significant findings or implications\n"
                "5. Relevant academic citations and references\n\n"
                "Title format example:\n"
                "Environmental Impact Assessment\n"
                "Analyzing Long-term Ecological Changes and Conservation Strategies\n\n"
                "Stay focused on the topic and its direct implications.\n"
                f"Note: This is iteration 1 of {total_iterations}, establishing the foundation "
                f"with analysis temperature set to {current_temp}."
            )
        
        response = self._generate_content(prompt, GenerationConfig(**analysis_config))
        
        # Split response into title, subtitle, and content
        lines = response.split('\n', 2)
        if len(lines) >= 2:
            title = lines[0].strip()
            subtitle = lines[1].strip()
            content = lines[2].strip() if len(lines) > 2 else ""
            
            # If title contains a colon, split into main title and subtitle
            if ':' in title:
                main_title, subtitle_part = title.split(':', 1)
                title = main_title.strip()
                subtitle = subtitle_part.strip()
        else:
            title = lines[0].strip()
            subtitle = None
            content = ""
        
        result = ResearchResult(
            title=title,
            subtitle=subtitle,
            content=content
        )
        
        return result

class SynthesisExpert(BaseAgent):
    """Academic research synthesizer."""
    
    @handle_error
    def synthesize(self, topic: str, research_results: List[ResearchResult]) -> Optional[str]:
        """Create final synthesis report with academic rigor."""
        summary_points = []
        for result in research_results:
            summary = [
                f"Title: {result.title}",
                f"Focus: {result.subtitle or 'N/A'}",
                "Key Points:",
                result.content
            ]
            summary_points.append('\n'.join(summary))
        
        prompt = (
            "As an academic synthesis expert, create a comprehensive final report that addresses "
            f"the core question or topic: '{topic}'. Focus exclusively on synthesizing the findings "
            "from the research analyst's research and their direct implications. Maintain scholarly precision while ensuring "
            "the content is engaging and accessible.\n\n"
            "Research Findings:\n"
            + "\n\n---\n\n".join(summary_points)
            + "\n\nCreate a detailed academic report with this structure:\n\n"
            "1. Format the title as:\n"
            "   - Main title (concise, without 'Title:' prefix)\n"
            "   - Descriptive subtitle on next line (without 'Subtitle:' prefix)\n\n"
            "2. Begin with Executive Summary (One focused paragraph unless volume requires two)\n"
            "   - Open with the central research question\n"
            "   - State the primary research objective\n"
            "   - Summarize key methodological approach\n"
            "   - Present 2-3 most significant discoveries\n"
            "   - Highlight critical implications\n"
            "   - End with the research's broader impact\n\n"
            "3. Key Findings\n"
            "   - Present 4-6 major discoveries\n"
            "   - Support each with specific evidence\n"
            "   - Connect findings to each other\n"
            "   - Identify emerging patterns\n\n"
            "4. Detailed Analysis\n"
            "   - Begin each paragraph with a clear topic sentence\n"
            "   - Support claims with specific examples\n"
            "   - Connect related findings\n"
            "   - Build logical progression of ideas\n"
            "   - Address important gaps in understanding\n\n"
            "5. Practical Implications\n"
            "   - Present concrete applications\n"
            "   - Specify actionable insights\n"
            "   - Identify areas needing attention\n"
            "   - Describe potential impact\n\n"
            "6. Limitations and Considerations\n"
            "   - Address key uncertainties\n"
            "   - Discuss knowledge gaps\n"
            "   - Identify areas for future investigation\n"
            "   - Suggest next steps\n\n"
            "7. Conclusion (One focused paragraph unless volume requires two)\n"
            "   - Begin with research significance\n"
            "   - Synthesize 2-3 most impactful discoveries\n"
            "   - Connect findings to broader context\n"
            "   - Address practical implications\n"
            "   - Present forward-looking perspective\n"
            "   - End with compelling final insight\n\n"
            "8. Essential References\n"
            "   - List key sources cited\n"
            "   - Include relevant works\n"
            "   - Focus on topic-specific resources\n\n"
            "9. Bibliography\n"
            "   - Follow APA 7th edition format\n"
            "   - Prioritize peer-reviewed sources\n"
            "   - Include DOIs when available\n"
            "   - List primary sources first\n"
            "   - Each entry on new line with bullet (*)\n\n"
            "Writing Guidelines:\n"
            "- Begin each section with a strong topic sentence\n"
            "- Use specific examples from the research\n"
            "- Avoid vague references ('this shows', 'it appears')\n"
            "- Replace weak transitions ('in conclusion', 'this report')\n"
            "- Write with precision and clarity\n"
            "- Define technical terms when introduced\n"
            "- Maintain active voice\n"
            "- Use concrete, specific language\n"
            "- Create logical flow through specific connections\n"
            "- Keep focus on the topic and its implications"
        )
        
        return self._generate_content(prompt, config.SYNTHESIS_CONFIG) <|MERGE_RESOLUTION|>--- conflicted
+++ resolved
@@ -1,87 +1,12 @@
 """Agent implementations for the MARA application."""
 
 import logging
-<<<<<<< HEAD
-import sqlite3
-import json
-import hashlib
-from typing import Any, Dict, Optional, List
-from dataclasses import dataclass
-from datetime import datetime, timedelta
-=======
 from typing import Dict, Any, Optional, List
->>>>>>> e4a82941
 
 import google.generativeai as genai
+import streamlit as st
 from google.generativeai.types import GenerationConfig
 
-<<<<<<< HEAD
-from config import config
-from utils import handle_error, ProcessingError
-
-logger = logging.getLogger(__name__)
-
-class Cache:
-    """SQLite-based persistent cache."""
-    
-    def __init__(self, db_path: str = "cache.db"):
-        self.db_path = db_path
-        self._init_db()
-    
-    def _init_db(self):
-        """Initialize the cache database."""
-        with sqlite3.connect(self.db_path) as conn:
-            conn.execute("""
-                CREATE TABLE IF NOT EXISTS cache (
-                    key TEXT PRIMARY KEY,
-                    value TEXT NOT NULL,
-                    timestamp DATETIME DEFAULT CURRENT_TIMESTAMP
-                )
-            """)
-    
-    def _generate_key(self, prefix: str, data: Any) -> str:
-        """Generate a cache key."""
-        data_str = json.dumps(data, sort_keys=True)
-        return f"{prefix}:{hashlib.sha256(data_str.encode()).hexdigest()}"
-    
-    def get(self, prefix: str, data: Any, max_age: Optional[timedelta] = None) -> Optional[Any]:
-        """Retrieve value from cache."""
-        key = self._generate_key(prefix, data)
-        with sqlite3.connect(self.db_path) as conn:
-            if max_age:
-                cutoff = datetime.now() - max_age
-                result = conn.execute(
-                    "SELECT value FROM cache WHERE key = ? AND timestamp > ?",
-                    (key, cutoff)
-                ).fetchone()
-            else:
-                result = conn.execute(
-                    "SELECT value FROM cache WHERE key = ?",
-                    (key,)
-                ).fetchone()
-        
-        return json.loads(result[0]) if result else None
-    
-    def set(self, prefix: str, data: Any, value: Any):
-        """Store value in cache."""
-        key = self._generate_key(prefix, data)
-        with sqlite3.connect(self.db_path) as conn:
-            conn.execute(
-                "INSERT OR REPLACE INTO cache (key, value) VALUES (?, ?)",
-                (key, json.dumps(value))
-            )
-
-# Global cache instance
-cache = Cache()
-
-@dataclass
-class ResearchResult:
-    """Data class for research results."""
-    title: str
-    subtitle: Optional[str] = None
-    content: str = ""
-
-=======
 from config import (
     PROMPT_DESIGN_CONFIG,
     FRAMEWORK_CONFIG,
@@ -93,38 +18,13 @@
 
 logger = logging.getLogger(__name__)
 
->>>>>>> e4a82941
 class BaseAgent:
     """Base class for all agents."""
     
     def __init__(self, model: Any):
-        if not isinstance(model, genai.GenerativeModel):
-            raise ValueError("model must be an instance of GenerativeModel")
         self.model = model
-    
-<<<<<<< HEAD
-    def _generate_content(self, prompt: str, config: GenerationConfig) -> Optional[str]:
-        """Generate content with error handling."""
-        try:
-            generation_config = config.model_dump() if hasattr(config, 'model_dump') else config
-            response = self.model.generate_content(prompt, generation_config=generation_config)
-            
-            if not response.text:
-                if hasattr(response, 'prompt_feedback'):
-                    logger.error(f"Content blocked due to safety settings: {response.prompt_feedback}")
-                    raise ProcessingError("Content generation blocked by safety settings. Please try rephrasing your request.")
-                else:
-                    logger.error("Empty response from model with no feedback")
-                    raise ProcessingError("Empty response from model")
-            
-            return response.text.strip()
-            
-        except Exception as e:
-            logger.exception(f"Error generating content: {str(e)}")
-            if "safety" in str(e).lower():
-                raise ProcessingError("Content generation was blocked by safety settings. Please try rephrasing your request.")
-            raise ProcessingError(f"Failed to generate content: {str(e)}")
-=======
+        self._last_thoughts = None
+    
     @property
     def last_thoughts(self) -> Optional[str]:
         """Get the last model's thoughts for debugging or chaining."""
@@ -259,52 +159,10 @@
         except Exception as e:
             logger.error(f"PreAnalysis generation failed: {str(e)}")
             raise  # Re-raise the exception to be handled by the process_stage function
->>>>>>> e4a82941
-
-class PreAnalysisAgent(BaseAgent):
-    """Quick insights agent."""
-    
-<<<<<<< HEAD
-    @handle_error
-    def generate_insights(self, topic: str) -> Optional[Dict[str, str]]:
-        """Generate quick insights about the topic."""
-        cached = cache.get("insights", topic, max_age=timedelta(days=1))
-        if cached:
-            logger.info(f"Using cached insights for topic: {topic}")
-            return cached
-        
-        logger.info(f"Generating new insights for topic: {topic}")
-        
-        fact_prompt = (
-            f"Share one fascinating and unexpected fact about {topic}. "
-            "Focus on a surprising or counter-intuitive aspect that most people wouldn't know. "
-            "Format as a complete, well-structured sentence. "
-            "\nEmoji guidelines:\n"
-            "- Use 1-2 emojis that naturally relate to key concepts\n"
-            "- Place emojis next to the concepts they represent\n"
-            "- Don't cluster emojis together\n"
-            "- Ensure the text makes sense if emojis were removed"
-        )
-        fact = self._generate_content(fact_prompt, config.PROMPT_DESIGN_CONFIG)
-        
-        eli5_prompt = (
-            f"If '{topic}' is a question, answer it simply. "
-            "Otherwise, explain {topic} in a way that's easy to understand. "
-            "Use simple language and give a 2-3 sentence response. "
-            "\nEmoji guidelines:\n"
-            "- Use 2-4 emojis that naturally relate to key concepts\n"
-            "- Place emojis next to the concepts they represent\n"
-            "- Use emojis to highlight key points or transitions\n"
-            "- Don't cluster emojis together\n"
-            "- Ensure the text makes sense if emojis were removed"
-        )
-        eli5 = self._generate_content(eli5_prompt, config.PROMPT_DESIGN_CONFIG)
-        
-        insights = {
-            'did_you_know': fact,
-            'eli5': eli5
-        }
-=======
+
+class PromptDesigner(BaseAgent):
+    """Agent responsible for designing optimal prompts."""
+    
     def generate_focus_areas(self, topic: str) -> Optional[list]:
         """Generate potential focus areas for the topic."""
         try:
@@ -360,23 +218,12 @@
             base_prompt += f"\nFocus on these areas:\n{focus_areas_str}"
         
         base_prompt += "\nEnsure the framework covers essential aspects while maintaining academic rigor."
->>>>>>> e4a82941
-        
-        cache.set("insights", topic, insights)
-        return insights
-
-class PromptDesigner(BaseAgent):
-    """Research framework designer."""
-    
-<<<<<<< HEAD
-    @handle_error
-    def generate_focus_areas(self, topic: str) -> Optional[List[str]]:
-        """Generate focus areas for the topic."""
-        cached = cache.get("focus_areas", topic, max_age=timedelta(days=1))
-        if cached:
-            logger.info(f"Using cached focus areas for topic: {topic}")
-            return cached
-=======
+        
+        return self.generate_content(base_prompt, PROMPT_DESIGN_CONFIG)
+
+class FrameworkEngineer(BaseAgent):
+    """Agent responsible for creating analysis frameworks."""
+    
     def create_framework(self, initial_prompt: str, enhanced_prompt: Optional[str] = None) -> Optional[str]:
         """Create a research framework based on the prompt design."""
         # Combine prompts if enhanced prompt exists
@@ -384,57 +231,10 @@
         if enhanced_prompt:
             prompt_context = f"""Initial Prompt:
             {initial_prompt}
->>>>>>> e4a82941
-            
-        logger.info(f"Generating focus areas for topic: {topic}")
-        
-<<<<<<< HEAD
-        prompt = (
-            f"Generate 8 key research areas for analyzing {topic}.\n\n"
-            "Requirements:\n"
-            "1. Each area should be a clear, specific aspect of the topic\n"
-            "2. Write each area on a new line\n"
-            "3. Use simple, clear phrases (3-7 words each)\n"
-            "4. No numbering, bullets, or special characters\n"
-            "5. No explanations or additional text\n\n"
-            "Example format:\n"
-            "Historical Development and Origins\n"
-            "Economic Impact and Market Trends\n"
-            "Social and Cultural Implications\n"
-            "..."
-        )
-        
-        try:
-            response = self._generate_content(prompt, config.PROMPT_DESIGN_CONFIG)
-            areas = []
-            for line in response.split('\n'):
-                cleaned = line.strip()
-                cleaned = cleaned.strip('•-*[]()#').strip()
-                cleaned = cleaned.strip('1234567890.').strip()
-                cleaned = cleaned.strip('"\'').strip()
-                
-                if (cleaned and 
-                    len(cleaned.split()) >= 2 and
-                    len(cleaned.split()) <= 7 and
-                    not any(cleaned.startswith(x) for x in ['•', '-', '*', '#', '>', '•']) and
-                    not cleaned.lower().startswith(('example', 'note:', 'format'))):
-                    areas.append(cleaned)
-            
-            valid_areas = areas[:8]
-            
-            if len(valid_areas) < 3:
-                logger.error(f"Not enough valid focus areas generated. Got {len(valid_areas)}: {valid_areas}")
-                raise ProcessingError("Failed to generate enough valid focus areas")
-            
-            logger.info(f"Successfully generated {len(valid_areas)} focus areas")
-            cache.set("focus_areas", topic, valid_areas)
-            return valid_areas
-            
-        except Exception as e:
-            logger.error(f"Error generating focus areas: {str(e)}")
-            logger.error(f"Raw response: {response}")
-            raise ProcessingError("Failed to generate valid focus areas") from e
-=======
+            
+            Enhanced Prompt with Selected Focus Areas:
+            {enhanced_prompt}"""
+        
         prompt = f"""{prompt_context}
 
         As a distinguished research methodologist, create an innovative yet rigorous research framework that transcends conventional boundaries while maintaining academic integrity. Structure the framework as follows:
@@ -727,327 +527,106 @@
 
 class SynthesisExpert(BaseAgent):
     """Agent responsible for synthesizing research findings."""
->>>>>>> e4a82941
-    
-    @handle_error
-    def design_prompt(self, topic: str, focus_areas: Optional[List[str]] = None) -> Optional[str]:
-        """Design research prompt."""
-        cache_key = {"topic": topic, "areas": focus_areas}
-        cached = cache.get("prompt", cache_key, max_age=timedelta(days=1))
-        if cached:
-            return cached
-            
-        if focus_areas:
-            prompt = (
-                f"Create a focused research framework for analyzing {topic}, "
-                f"specifically examining: {', '.join(focus_areas[:3])}.\n\n"
-                "Structure the response in these sections:\n"
-                "1. Research Questions (2-3 clear, focused questions)\n"
-                "2. Key Areas to Investigate (3-4 main topics)\n"
-                "3. Methodology (2-3 specific research methods)\n"
-                "4. Expected Outcomes (2-3 anticipated findings)\n\n"
-                "Keep each section concise but informative."
-            )
-        else:
-            prompt = (
-                f"Create a focused research framework for analyzing {topic}.\n\n"
-                "Structure the response in these sections:\n"
-                "1. Research Questions (2-3 clear, focused questions)\n"
-                "2. Key Areas to Investigate (3-4 main topics)\n"
-                "3. Methodology (2-3 specific research methods)\n"
-                "4. Expected Outcomes (2-3 anticipated findings)\n\n"
-                "Keep each section concise but informative."
-            )
-        
-        result = self._generate_content(prompt, config.PROMPT_DESIGN_CONFIG)
-        cache.set("prompt", cache_key, result)
-        return result
-    
-    @handle_error
-    def create_optimized_prompt(
-        self,
-        topic: str,
-        focus_areas: Optional[List[str]] = None
-    ) -> Optional[str]:
-        """Create an optimized prompt for the Framework Engineer."""
-        cache_key = {"topic": topic, "areas": focus_areas}
-        cached = cache.get("optimized_prompt", cache_key, max_age=timedelta(days=1))
-        if cached:
-            return cached
-            
-        focus_text = ", ".join(focus_areas) if focus_areas else "all relevant aspects"
-        
-        prompt = (
-            f"As a Framework Engineer, develop a comprehensive research framework for analyzing {topic}.\n\n"
-            f"Focus Areas: {focus_text}\n\n"
-            "Your framework should:\n"
-            "1. Be specifically tailored to this topic and focus areas\n"
-            "2. Define clear research boundaries and scope\n"
-            "3. Identify key research objectives and questions\n"
-            "4. Specify methodological approaches\n"
-            "5. Outline data collection and analysis strategies\n"
-            "6. Consider potential challenges and limitations\n"
-            "7. Suggest evaluation criteria for findings\n\n"
-            "This framework will guide a Research Analyst in conducting a thorough, "
-            "systematic investigation of the topic. Ensure the framework provides clear "
-            "direction while allowing for discovery of unexpected insights.\n\n"
-            "The framework should enable progressive deepening of analysis across multiple "
-            "research iterations, with each iteration building upon previous findings."
-        )
-        
-        result = self._generate_content(prompt, config.PROMPT_DESIGN_CONFIG)
-        cache.set("optimized_prompt", cache_key, result)
-        return result
-
-class FrameworkEngineer(BaseAgent):
-    """Research framework engineer."""
-    
-    @handle_error
-    def create_framework(
-        self,
-        topic: str,
-        optimized_prompt: str,
-        focus_areas: Optional[List[str]] = None
-    ) -> Optional[str]:
-        """Create a comprehensive research framework."""
-        cache_key = {
-            "topic": topic,
-            "prompt": optimized_prompt,
-            "areas": focus_areas
-        }
-        cached = cache.get("framework", cache_key, max_age=timedelta(days=1))
-        if cached:
-            return cached
-        
-        prompt = (
-            f"Create a comprehensive research framework based on this prompt:\n\n"
-            f"{optimized_prompt}\n\n"
-            "Structure the framework with these sections:\n\n"
-            "1. Research Objectives\n"
-            "   - Primary objective\n"
-            "   - Secondary objectives\n"
-            "   - Specific goals\n\n"
-            "2. Methodology\n"
-            "   - Research approach\n"
-            "   - Data collection methods\n"
-            "   - Analysis techniques\n\n"
-            "3. Key Areas of Investigation\n"
-            "   - Primary focus areas\n"
-            "   - Secondary themes\n"
-            "   - Cross-cutting issues\n\n"
-            "4. Expected Outcomes\n"
-            "   - Anticipated findings\n"
-            "   - Potential insights\n"
-            "   - Success criteria\n\n"
-            "5. Research Parameters\n"
-            "   - Scope boundaries\n"
-            "   - Limitations\n"
-            "   - Assumptions\n\n"
-            "Format with clear headings and bullet points."
-        )
-        
-        framework = self._generate_content(prompt, config.FRAMEWORK_CONFIG)
-        cache.set("framework", cache_key, framework)
-        return framework
-
-class ResearchAnalyst(BaseAgent):
-    """Research analyst with Nobel laureate expertise."""
-    
-    @handle_error
-    def analyze(
-        self,
-        topic: str,
-        framework: str,
-        optimized_prompt: str,
-        iteration: int,
-        total_iterations: int,
-        previous: Optional[str] = None
-    ) -> Optional[ResearchResult]:
-        """Analyze a specific aspect of the topic with Nobel-level expertise."""
-        # Adjust temperature based on iteration
-        base_temp = 0.6
-        temp_increment = 0.1
-        current_temp = min(base_temp + (iteration * temp_increment), 0.9)
-        
-        analysis_config = config.ANALYSIS_CONFIG.model_dump()
-        analysis_config['temperature'] = current_temp
-        
-        # Expert perspective prompt
-        expert_prompt = (
-            "You are an expert researcher and Nobel laureate with deep expertise in fields relevant to this topic. "
-            "Your research should be thorough and should reflect this level of understanding. "
-            "Focus exclusively on the topic and specified focus areas, providing unique insights "
-            "and uncovering meaningful connections within this scope.\n\n"
-        )
-        
-        if previous:
-            prompt = (
-                f"{expert_prompt}"
-                f"Iteration {iteration + 1} of {total_iterations} - Advanced Research Analysis\n\n"
-                f"Topic: {topic}\n"
-                f"Previous Analysis:\n{previous}\n\n"
-                f"Framework:\n{framework}\n\n"
-                f"Optimized Prompt:\n{optimized_prompt}\n\n"
-                "Building upon the previous analysis:\n"
-                "1. Identify a key aspect from the previous analysis that warrants deeper exploration\n"
-                "2. Uncover novel connections and insights within the topic scope\n"
-                "3. Apply your expertise to reveal hidden patterns and relationships\n\n"
-                "Format your response with:\n"
-                "1. A concise main title that captures the key insight or finding\n"
-                "2. A descriptive subtitle on the next line that provides context\n"
-                "3. Detailed analysis incorporating:\n"
-                "   - Key theoretical insights about the topic\n"
-                "   - Relevant empirical evidence and data\n"
-                "   - Novel perspectives and interpretations\n"
-                "   - Important connections within the topic scope\n"
-                "4. At least 3 significant findings or implications\n"
-                "5. Relevant academic citations and references\n\n"
-                "Title format example:\n"
-                "Environmental Impact Assessment\n"
-                "Analyzing Long-term Ecological Changes and Conservation Strategies\n\n"
-                "Stay focused on the topic and its direct implications.\n"
-                f"Note: This is iteration {iteration + 1} of {total_iterations}, "
-                f"with analysis temperature set to {current_temp} for increased insight generation."
-            )
-        else:
-            prompt = (
-                f"{expert_prompt}"
-                f"Iteration 1 of {total_iterations} - Initial Advanced Research Analysis\n\n"
-                f"Topic: {topic}\n"
-                f"Framework:\n{framework}\n\n"
-                f"Optimized Prompt:\n{optimized_prompt}\n\n"
-                "Establish the foundation for progressive analysis:\n"
-                "1. Identify the core concepts and principles of the topic\n"
-                "2. Map the current understanding and key debates\n"
-                "3. Highlight critical aspects needing deeper investigation\n\n"
-                "Format your response with:\n"
-                "1. A concise main title that captures the key insight or finding\n"
-                "2. A descriptive subtitle on the next line that provides context\n"
-                "3. Detailed analysis incorporating:\n"
-                "   - Key theoretical insights about the topic\n"
-                "   - Relevant empirical evidence and data\n"
-                "   - Novel perspectives and interpretations\n"
-                "   - Important connections within the topic scope\n"
-                "4. At least 3 significant findings or implications\n"
-                "5. Relevant academic citations and references\n\n"
-                "Title format example:\n"
-                "Environmental Impact Assessment\n"
-                "Analyzing Long-term Ecological Changes and Conservation Strategies\n\n"
-                "Stay focused on the topic and its direct implications.\n"
-                f"Note: This is iteration 1 of {total_iterations}, establishing the foundation "
-                f"with analysis temperature set to {current_temp}."
-            )
-        
-        response = self._generate_content(prompt, GenerationConfig(**analysis_config))
-        
-        # Split response into title, subtitle, and content
-        lines = response.split('\n', 2)
-        if len(lines) >= 2:
-            title = lines[0].strip()
-            subtitle = lines[1].strip()
-            content = lines[2].strip() if len(lines) > 2 else ""
-            
-            # If title contains a colon, split into main title and subtitle
-            if ':' in title:
-                main_title, subtitle_part = title.split(':', 1)
-                title = main_title.strip()
-                subtitle = subtitle_part.strip()
-        else:
-            title = lines[0].strip()
-            subtitle = None
-            content = ""
-        
-        result = ResearchResult(
-            title=title,
-            subtitle=subtitle,
-            content=content
-        )
-        
-        return result
-
-class SynthesisExpert(BaseAgent):
-    """Academic research synthesizer."""
-    
-    @handle_error
-    def synthesize(self, topic: str, research_results: List[ResearchResult]) -> Optional[str]:
-        """Create final synthesis report with academic rigor."""
-        summary_points = []
-        for result in research_results:
-            summary = [
-                f"Title: {result.title}",
-                f"Focus: {result.subtitle or 'N/A'}",
-                "Key Points:",
-                result.content
-            ]
-            summary_points.append('\n'.join(summary))
-        
-        prompt = (
-            "As an academic synthesis expert, create a comprehensive final report that addresses "
-            f"the core question or topic: '{topic}'. Focus exclusively on synthesizing the findings "
-            "from the research analyst's research and their direct implications. Maintain scholarly precision while ensuring "
-            "the content is engaging and accessible.\n\n"
-            "Research Findings:\n"
-            + "\n\n---\n\n".join(summary_points)
-            + "\n\nCreate a detailed academic report with this structure:\n\n"
-            "1. Format the title as:\n"
-            "   - Main title (concise, without 'Title:' prefix)\n"
-            "   - Descriptive subtitle on next line (without 'Subtitle:' prefix)\n\n"
-            "2. Begin with Executive Summary (One focused paragraph unless volume requires two)\n"
-            "   - Open with the central research question\n"
-            "   - State the primary research objective\n"
-            "   - Summarize key methodological approach\n"
-            "   - Present 2-3 most significant discoveries\n"
-            "   - Highlight critical implications\n"
-            "   - End with the research's broader impact\n\n"
-            "3. Key Findings\n"
-            "   - Present 4-6 major discoveries\n"
-            "   - Support each with specific evidence\n"
-            "   - Connect findings to each other\n"
-            "   - Identify emerging patterns\n\n"
-            "4. Detailed Analysis\n"
-            "   - Begin each paragraph with a clear topic sentence\n"
-            "   - Support claims with specific examples\n"
-            "   - Connect related findings\n"
-            "   - Build logical progression of ideas\n"
-            "   - Address important gaps in understanding\n\n"
-            "5. Practical Implications\n"
-            "   - Present concrete applications\n"
-            "   - Specify actionable insights\n"
-            "   - Identify areas needing attention\n"
-            "   - Describe potential impact\n\n"
-            "6. Limitations and Considerations\n"
-            "   - Address key uncertainties\n"
-            "   - Discuss knowledge gaps\n"
-            "   - Identify areas for future investigation\n"
-            "   - Suggest next steps\n\n"
-            "7. Conclusion (One focused paragraph unless volume requires two)\n"
-            "   - Begin with research significance\n"
-            "   - Synthesize 2-3 most impactful discoveries\n"
-            "   - Connect findings to broader context\n"
-            "   - Address practical implications\n"
-            "   - Present forward-looking perspective\n"
-            "   - End with compelling final insight\n\n"
-            "8. Essential References\n"
-            "   - List key sources cited\n"
-            "   - Include relevant works\n"
-            "   - Focus on topic-specific resources\n\n"
-            "9. Bibliography\n"
-            "   - Follow APA 7th edition format\n"
-            "   - Prioritize peer-reviewed sources\n"
-            "   - Include DOIs when available\n"
-            "   - List primary sources first\n"
-            "   - Each entry on new line with bullet (*)\n\n"
-            "Writing Guidelines:\n"
-            "- Begin each section with a strong topic sentence\n"
-            "- Use specific examples from the research\n"
-            "- Avoid vague references ('this shows', 'it appears')\n"
-            "- Replace weak transitions ('in conclusion', 'this report')\n"
-            "- Write with precision and clarity\n"
-            "- Define technical terms when introduced\n"
-            "- Maintain active voice\n"
-            "- Use concrete, specific language\n"
-            "- Create logical flow through specific connections\n"
-            "- Keep focus on the topic and its implications"
-        )
-        
-        return self._generate_content(prompt, config.SYNTHESIS_CONFIG) +    
+    def _format_report(self, text: str) -> str:
+        """Format the report with proper markdown and section organization."""
+        if not text:
+            return ""
+            
+        sections = text.split('\n')
+        formatted_sections = []
+        current_section = []
+        in_references = False
+        
+        for line in sections:
+            line = line.strip()
+            if not line:
+                continue
+                
+            # Handle main section headers
+            if any(line.startswith(f"{i}.") for i in range(1, 8)):
+                if current_section:
+                    formatted_sections.append('\n'.join(current_section))
+                    current_section = []
+                # Convert numbered sections to markdown headers
+                section_title = line.split('.', 1)[1].strip()
+                current_section.append(f"## {section_title}")
+                continue
+            
+            # Special handling for references section
+            if "Works Cited" in line or "References" in line:
+                in_references = True
+                if current_section:
+                    formatted_sections.append('\n'.join(current_section))
+                current_section = [f"## {line}"]
+                continue
+            
+            # Format bullet points
+            if line.startswith('-'):
+                line = line.replace('-', '•', 1)
+            
+            # Format citations in references section
+            if in_references and line.strip() and not line.startswith('##'):
+                # Ensure proper spacing and formatting for references
+                if not line.endswith('.'):
+                    line += '.'
+                line = '- ' + line
+            
+            current_section.append(line)
+        
+        if current_section:
+            formatted_sections.append('\n'.join(current_section))
+        
+        return '\n\n'.join(formatted_sections)
+    
+    def synthesize(self, topic: str, analyses: list) -> Optional[str]:
+        """Synthesize all research analyses into a final report."""
+        prompt = f"""Synthesize all research from agent 2 on '{topic}' into a Final Report with:
+        
+        1. Executive Summary (2-3 paragraphs)
+           - Include key citations for major findings
+           - Highlight most significant discoveries
+        
+        2. Key Insights (bullet points)
+           - Support each insight with relevant citations
+           - Include methodology used to derive insights
+        
+        3. Analysis
+           - Comprehensive synthesis of findings with citations
+           - Integration of multiple perspectives
+           - Critical evaluation of evidence
+        
+        4. Conclusion
+           - Summary of main findings
+           - Implications for theory and practice
+           - Future research directions
+        
+        5. Further Considerations & Counter-Arguments
+           - Alternative viewpoints with citations
+           - Limitations of current research
+           - Areas of uncertainty or debate
+        
+        6. Recommended Readings and Resources
+           - Key papers and their main contributions
+           - Seminal works in the field
+           - Recent significant publications
+        
+        7. Works Cited
+           - Comprehensive bibliography in APA format
+           - Include all sources cited in the report
+           - Organize by primary sources, secondary sources, and additional resources
+           - Include DOIs where available
+        
+        Important:
+        - Use in-text citations in APA format (Author, Year)
+        - Ensure all citations have corresponding entries in Works Cited
+        - Include both seminal works and recent research
+        - Maintain academic rigor while being accessible
+        - Cross-reference findings from different analyses
+        
+        Analysis to synthesize: {' '.join(analyses)}"""
+        
+        result = self.generate_content(prompt, SYNTHESIS_CONFIG)
+        if result:
+            return self._format_report(result)
+        return None 